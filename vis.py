from ctypes import alignment
from macpath import join
import sys
from colorama import Fore, Back, Style
from transition_amr_parser.docamr_io import (
    AMR,
    read_amr
)
from docSmatch import smatch
# from side_by_side import print_side_by_side
import pickle
from tqdm import tqdm
import os
colors = {}
colors['terminal'] = {'red':f"{Fore.RED+Style.BRIGHT}",'blue':f"{Fore.BLUE+Style.BRIGHT}",'green':f"{Fore.GREEN+Style.BRIGHT}",'magenta':f"{Fore.MAGENTA+Style.BRIGHT}",'reset':f"{Style.RESET_ALL}"}
<<<<<<< HEAD
colors['html'] = {'red':'<span style="background-color:pink;font-weight:bold;"','blue':'<span style="background-color:cyan;font-weight:bold;"','green':'<span style="background-color:lime;font-weight:bold;"','magenta':'<span style="background-color:magenta;font-weight:bold;">','reset':'</span>'}
htmlclose='</div></body></html>'
=======
colors['html'] = {'red':'<span style="color:red;font-weight:bold;">','blue':'<span style="color:blue;font-weight:bold;">','green':'<span style="background-color:lime;font-weight:bold;">','magenta':'<span style="color:darkmagenta;font-weight:bold;">','reset':'</span>'}
htmlclose='</body></html>'
>>>>>>> 969b48ab



    
def main(args): 
    # gold = read_amr(sys.argv[1]).values()
<<<<<<< HEAD
    
    gold = read_amr(args.f[1]).values()
    dev = read_amr(args.f[0]).values()
    f1 = open(args.f[0],'r')
    f2 = open(args.f[1],'r')
=======
    gold = read_amr(args.f[0]).values()
    dev = read_amr(args.f[1]).values()
    f1 = open(args.f[1],'r')
    f2 = open(args.f[0],'r')

    scores = []
>>>>>>> 969b48ab
    # out_file = open('vis.out','w')
    if os.path.isfile('DATA/best_gold_to_pred_alignments_new_dict2.pt'):
        pickle_file = open('DATA/best_gold_to_pred_alignments_new_dict2.pt','rb')
        gold_to_pred_alignments = pickle.load(pickle_file)
    else:
        gold_to_pred_alignments = {'Alignments':[],'F1':[],'Coref-Score':[]}
        for sent_num, (cur_amr1, cur_amr2) in tqdm(enumerate(smatch.generate_amr_lines(f1, f2), start=1), desc='Getting Smatch alignments'):
<<<<<<< HEAD
            nums, ss,*a = smatch.get_amr_match(cur_amr1, cur_amr2,
                                            sent_num=sent_num,  # sentence number
                                            coref=True,get_alignment=True)
            best_match_num, test_triple_num, gold_triple_num = nums
            pr,re,f1_score = smatch.compute_f(best_match_num, test_triple_num, gold_triple_num)
            subscores ={}
            for label in ss:
                if label in subscores:
                    subscores[label].update(ss[label])
                else:
                    subscores[label] = ss[label]
            co_num= subscores['Total Coref'].num
            co_tes = subscores['Total Coref'].pred_total
            co_gold = subscores['Total Coref'].gold_total
            co_pr,co_re,coref_score = smatch.compute_f(co_num,co_tes,co_gold)                            
=======
            xx, ss,*a = smatch.get_amr_match(cur_amr1, cur_amr2,
                                            sent_num=sent_num,  # sentence number
                                            coref=True,get_alignment=True)
            p = float(xx[0])/xx[1]
            r = float(xx[0])/xx[2]
            scores.append((2*p*r)/(p+r))
>>>>>>> 969b48ab
            if len(a)>0:
                gold_to_pred_alignments['Alignments'].append(a[0])
            gold_to_pred_alignments['F1'].append(str(round(f1_score*100,2)))
            gold_to_pred_alignments['Coref-Score'].append(str(round(coref_score*100,2)))
        with open('DATA/best_gold_to_pred_alignments_new_dict2.pt','wb') as pickle_file:
            pickle.dump(gold_to_pred_alignments,pickle_file)                                                       
    
    if args.output_html:
        htmlstr = '''
                    <html>
                    <head>
                    <style>
                    body {
                    margin: 0;
                    }

                    ul {
                    list-style-type: none;
                    margin: 0;
                    padding: 0;
                    width: 15%;
                    background-color: #f1f1f1;
                    position: fixed;
                    height: 100%;
                    overflow: auto;
                    }

                    li a {
                    display: block;
                    color: #000;
                    padding: 8px 16px;
                    text-decoration: none;
                    }

                    li a.active {
                    background-color: #04AA6D;
                    color: white;
                    }

                    li a:hover:not(.active) {
                    background-color: #555;
                    color: white;
                    }
                    </style>
                    </head>
                    <body>

                    <ul>
                    <li><a class="active" href="#home">Legend</a></li>
                    '''
        for i in range(0,len(gold)):
            htmlstr+='<li><a href="#doc_'+str(i)+'">Doc '+str(i)+'</a></li>'
        htmlstr+='''
                </ul>
                <div style="margin-left:15%;padding:1px 16px;height:1000px;">
                <h1 id="home">Coref chains in gold amr vs pred amr</h1>
                <h3> <span style="background-color:lime;">Green</span> : coref match (true positive) <br>
                    <span style="background-color:cyan;">Blue</span> : gold coref but not in pred (false negative) <br>
                    <span style="background-color:pink">Red</span> : pred coref but not in gold (false positive) <br>
                </h3>
                '''
        if not os.path.isdir('DATA/vis_output_html'):
                os.mkdir('DATA/vis_output_html')
        htmlfile = open("DATA/vis_output_html/corefchains_wnav_hover_newpred_corefscore.html","w")
        htmlfile.write(htmlstr)


    for num,(amr,amr2) in enumerate(zip(gold,dev)):
        print("DOC ",num)
        
        tokens = amr.tokens
        tokens2 = amr2.tokens
        coref_nodes = []
        coref_nodes2 = []
        for node in amr.nodes:
            if amr.nodes[node] == 'coref-entity':
                coref_nodes.append(node)
        
        for node in amr2.nodes:
            if amr2.nodes[node] == 'coref-entity':
                coref_nodes2.append(node)

        coref_chains = {}
        coref_chains2 = {}
        chain_nodes2 = {}
        chain_nodes = {}
        if args.output_html:
<<<<<<< HEAD
            htmldoc = '<h3 id=doc_'+str(num)+'>Doc '+str(num)+'</h4><br><h4>Smatch '+gold_to_pred_alignments['F1'][num]+'<br>Coref Score '+gold_to_pred_alignments['Coref-Score'][num]+'</h4>'
            htmlfile.write(htmldoc)
=======
            htmlstr = '''
                    <html>
                        <body>
                            <h1>Coref chains in gold amr vs pred amr</h1>
                            <h3> <span style="color:green;">Green</span> : coref match (true positive) <br>
                                <span style="color:blue;">Blue</span> : gold coref but not in pred (false negative) <br>
                                <span style="color:red;">Blue</span> : pred coref but not in gold (false positive) <br>
                            </h3>
                    '''
            htmlstr += "<h3><br>Score: " + str(scores[num]) + "   <br> </h3>"
            
            if not os.path.isdir('DATA/vis_output_html'):
                os.mkdir('DATA/vis_output_html')
            htmlfile = open("DATA/vis_output_html/corefchains_doc"+str(num)+".html","w")
            htmlfile.write(htmlstr)


>>>>>>> 969b48ab

        for cnode2 in coref_nodes2:
            coref_chains2[cnode2] = []
            chain_nodes2[cnode2] = []
            
            for e in amr2.edges:
                if e[0] not in amr2.nodes or e[2] not in amr2.nodes:
                    continue
                if e[1] == ':coref' and e[0] == cnode2:
                    if e[2] in amr2.alignments:
                        coref_chains2[cnode2].append(amr2.alignments[e[2]])
                        chain_nodes2[cnode2].append(amr2.nodes[e[2]])
                    
                    

                if e[1] == ':coref-of' and e[2] == cnode2:
                    if e[0] in amr2.alignments:
                        coref_chains2[cnode2].append(amr2.alignments[e[0]])
                        chain_nodes2[cnode2].append(amr2.nodes[e[0]])
                    
                    
        
        for cnode in coref_nodes:
            coref_chains[cnode] = []
            chain_nodes[cnode] = []
            
            

            for e in amr.edges:
                if e[0] not in amr.nodes or e[2] not in amr.nodes:
                    continue
                if e[1] == ':coref' and e[0] == cnode:
                    if e[2] in amr.alignments:
                        coref_chains[cnode].append(amr.alignments[e[2]])
                        chain_nodes[cnode].append(amr.nodes[e[2]])
                    
                if e[1] == ':coref-of' and e[2] == cnode:
                    if e[0] in amr.alignments:
                        coref_chains[cnode].append(amr.alignments[e[0]])
                        chain_nodes[cnode].append(amr.nodes[e[0]])
                    
            
            
                    
            outstr=""
            to_print_tokens = []
            to_print_cnodes = []
            to_print_predcnodes = []
            to_print2  = []
<<<<<<< HEAD
            pred_coref_node = gold_to_pred_alignments['Alignments'][num][cnode]
=======
            pred_coref_node = None
            if cnode in gold_to_pred_alignments[num]:
                pred_coref_node = gold_to_pred_alignments[num][cnode]
>>>>>>> 969b48ab
            
               
            if args.different_doc:
                assert args.output_html is not True,'Not Implemented'
                raise NotImplementedError
                # for i,(tok,tok2) in enumerate(zip(tokens,tokens2)):
                #     is_chain = False
                #     if i in coref_chains[cnode]:
                #         # print(f"{Fore.RED+Style.BRIGHT}"+tok+f"{Style.RESET_ALL}", end=" ")
                #         to_print.append(f"{Fore.BLUE+Style.BRIGHT}"+tok+f"{Style.RESET_ALL}")
                #         is_chain = True
                #         # to_print.append(" ")
                #     else:
                #         #print(tok, end=" ")
                #         to_print.append(tok)
                #         # to_print.append(" ")
                #     if i in coref_chains2[pred_coref_node]:
                #         # print(f"{Fore.RED+Style.BRIGHT}"+tok+f"{Style.RESET_ALL}", end=" ")
                #         # CORRECT mattch with gold
                #         if is_chain:
                #             to_print2.append(f"{Fore.GREEN+Style.BRIGHT}"+tok+f"{Style.RESET_ALL}")
                #         else:
                #             to_print2.append(f"{Fore.RED+Style.BRIGHT}"+tok+f"{Style.RESET_ALL}")
                #         # to_print2.append(" ")
                #     else:
                #         #print(tok, end=" ")
                #         # MISSED COREF NODE
                #         # if is_chain:
                #         #     to_print2.append(f"{Fore.RED+Style.BRIGHT}"+tok2+f"{Style.RESET_ALL}")
                #         # else:
                #             to_print2.append(tok2)
                #         # to_print2.append(" ")
                
                # print_side_by_side(" ".join(to_print)," ".join(to_print2),col_padding=24, delimiter='|++++|')
            else:
                if args.output_html:
                    color_picker = colors['html']
                else:
                    color_picker = colors['terminal']
                for i,tok in enumerate(tokens):
                    is_chain = False
                    color = None
                    cnode_idx = None
                    pred_cnode_idx = None
                    cnode_ispresent=[i in aligns for aligns in coref_chains[cnode]]
                    if any(cnode_ispresent):
                        cnode_idx = cnode_ispresent.index(True)
                        
                        is_chain = True
                        
                    
<<<<<<< HEAD
                    if pred_coref_node is not None:
                        pred_cnode_ispresent = [i in aligns for aligns in coref_chains2[pred_coref_node]]
                        if any(pred_cnode_ispresent):
                            pred_cnode_idx = pred_cnode_ispresent.index(True)
                            # CORRECT mattch with gold
                            if is_chain:
                                color = color_picker['green']
                                title =' title="gold:'+cnode+' pred:'+pred_coref_node+'">'
                            else:
                                color = color_picker['red']
                                title = ' title="pred:'+pred_coref_node+'">'
                        
=======
                    if pred_coref_node is not None and pred_coref_node in coref_chains2 and i in coref_chains2[pred_coref_node]:
                        # print(f"{Fore.RED+Style.BRIGHT}"+tok+f"{Style.RESET_ALL}", end=" ")
                        # CORRECT mattch with gold
                        if is_chain:
                            color = color_picker['green']
                        else:
                            color = color_picker['red']
                        # to_print2.append(" ")
>>>>>>> 969b48ab
                    if color is None:
                        
                        # MISSED COREF NODE
                        if is_chain:
                            color = color_picker['blue']
                            title = ' title="gold:'+cnode+'">'
                        else:
                            color = ''
                            title = ''
                    if cnode_idx is not None:
                        to_print_cnodes.append(color+'">'+chain_nodes[cnode][cnode_idx]+color_picker['reset']) 
                    if pred_cnode_idx is not None:
                        to_print_predcnodes.append(color+'">'+chain_nodes2[pred_coref_node][pred_cnode_idx]+color_picker['reset'])   
                    to_print_tokens.append(color+title+tok+color_picker['reset'])
            if args.output_html:
                    htmlout = '<p>'+' '.join(to_print_tokens)+'</p>'
                    htmlout+='<p>Nodes corefed in gold '+' '.join(to_print_cnodes)+'</p>'
                    htmlout+='<p>Nodes corefed in pred '+ ' '.join(to_print_predcnodes if pred_coref_node in chain_nodes2 else ['No','smatch','alignment','between', 'gold', 'and','pred'])+color_picker['reset']+'</p><br><hr />'
                    
                    htmlfile.write(htmlout)
                    
                    
                    
            else:
                original_stdout = sys.stdout
                print(" ".join(to_print))
                
                
                print('\nNodes corefed in gold',f"{Fore.BLUE+Style.BRIGHT}"+' '.join(chain_nodes[cnode])+f"{Style.RESET_ALL}")
                print('Nodes corefed in pred',+' '.join(chain_nodes2[pred_coref_node] if pred_coref_node in chain_nodes2 else ' No nodes' )+f"{Style.RESET_ALL}")
                

                print("\n===============================")
                input("Press Enter to continue... \n")
        
    htmlfile.write(htmlclose)
    htmlfile.close()
    # out_file.close()
        

if __name__ == "__main__":
    import argparse

    parser = argparse.ArgumentParser(description="DocAMR visualization")
    parser.add_argument(
        '-f',
        nargs=2,
        type=str,
        help=('Two files containing AMR pairs. '
              'AMRs in each file are separated by a single blank line'))
    
    parser.add_argument(
        '--different-doc',
        action='store_true',
        default=False,
        help='if two different docamrs (two different tokenized text) needs to be compared')

    parser.add_argument(
        '--output-html',
        action='store_true',
        default=True,
        help='if the output needs to be in html format'
    )

    args = parser.parse_args()
    main(args)<|MERGE_RESOLUTION|>--- conflicted
+++ resolved
@@ -13,33 +13,19 @@
 import os
 colors = {}
 colors['terminal'] = {'red':f"{Fore.RED+Style.BRIGHT}",'blue':f"{Fore.BLUE+Style.BRIGHT}",'green':f"{Fore.GREEN+Style.BRIGHT}",'magenta':f"{Fore.MAGENTA+Style.BRIGHT}",'reset':f"{Style.RESET_ALL}"}
-<<<<<<< HEAD
 colors['html'] = {'red':'<span style="background-color:pink;font-weight:bold;"','blue':'<span style="background-color:cyan;font-weight:bold;"','green':'<span style="background-color:lime;font-weight:bold;"','magenta':'<span style="background-color:magenta;font-weight:bold;">','reset':'</span>'}
 htmlclose='</div></body></html>'
-=======
-colors['html'] = {'red':'<span style="color:red;font-weight:bold;">','blue':'<span style="color:blue;font-weight:bold;">','green':'<span style="background-color:lime;font-weight:bold;">','magenta':'<span style="color:darkmagenta;font-weight:bold;">','reset':'</span>'}
-htmlclose='</body></html>'
->>>>>>> 969b48ab
 
 
 
     
 def main(args): 
     # gold = read_amr(sys.argv[1]).values()
-<<<<<<< HEAD
     
     gold = read_amr(args.f[1]).values()
     dev = read_amr(args.f[0]).values()
     f1 = open(args.f[0],'r')
     f2 = open(args.f[1],'r')
-=======
-    gold = read_amr(args.f[0]).values()
-    dev = read_amr(args.f[1]).values()
-    f1 = open(args.f[1],'r')
-    f2 = open(args.f[0],'r')
-
-    scores = []
->>>>>>> 969b48ab
     # out_file = open('vis.out','w')
     if os.path.isfile('DATA/best_gold_to_pred_alignments_new_dict2.pt'):
         pickle_file = open('DATA/best_gold_to_pred_alignments_new_dict2.pt','rb')
@@ -47,7 +33,6 @@
     else:
         gold_to_pred_alignments = {'Alignments':[],'F1':[],'Coref-Score':[]}
         for sent_num, (cur_amr1, cur_amr2) in tqdm(enumerate(smatch.generate_amr_lines(f1, f2), start=1), desc='Getting Smatch alignments'):
-<<<<<<< HEAD
             nums, ss,*a = smatch.get_amr_match(cur_amr1, cur_amr2,
                                             sent_num=sent_num,  # sentence number
                                             coref=True,get_alignment=True)
@@ -63,14 +48,6 @@
             co_tes = subscores['Total Coref'].pred_total
             co_gold = subscores['Total Coref'].gold_total
             co_pr,co_re,coref_score = smatch.compute_f(co_num,co_tes,co_gold)                            
-=======
-            xx, ss,*a = smatch.get_amr_match(cur_amr1, cur_amr2,
-                                            sent_num=sent_num,  # sentence number
-                                            coref=True,get_alignment=True)
-            p = float(xx[0])/xx[1]
-            r = float(xx[0])/xx[2]
-            scores.append((2*p*r)/(p+r))
->>>>>>> 969b48ab
             if len(a)>0:
                 gold_to_pred_alignments['Alignments'].append(a[0])
             gold_to_pred_alignments['F1'].append(str(round(f1_score*100,2)))
@@ -158,28 +135,8 @@
         chain_nodes2 = {}
         chain_nodes = {}
         if args.output_html:
-<<<<<<< HEAD
             htmldoc = '<h3 id=doc_'+str(num)+'>Doc '+str(num)+'</h4><br><h4>Smatch '+gold_to_pred_alignments['F1'][num]+'<br>Coref Score '+gold_to_pred_alignments['Coref-Score'][num]+'</h4>'
             htmlfile.write(htmldoc)
-=======
-            htmlstr = '''
-                    <html>
-                        <body>
-                            <h1>Coref chains in gold amr vs pred amr</h1>
-                            <h3> <span style="color:green;">Green</span> : coref match (true positive) <br>
-                                <span style="color:blue;">Blue</span> : gold coref but not in pred (false negative) <br>
-                                <span style="color:red;">Blue</span> : pred coref but not in gold (false positive) <br>
-                            </h3>
-                    '''
-            htmlstr += "<h3><br>Score: " + str(scores[num]) + "   <br> </h3>"
-            
-            if not os.path.isdir('DATA/vis_output_html'):
-                os.mkdir('DATA/vis_output_html')
-            htmlfile = open("DATA/vis_output_html/corefchains_doc"+str(num)+".html","w")
-            htmlfile.write(htmlstr)
-
-
->>>>>>> 969b48ab
 
         for cnode2 in coref_nodes2:
             coref_chains2[cnode2] = []
@@ -229,13 +186,9 @@
             to_print_cnodes = []
             to_print_predcnodes = []
             to_print2  = []
-<<<<<<< HEAD
-            pred_coref_node = gold_to_pred_alignments['Alignments'][num][cnode]
-=======
             pred_coref_node = None
             if cnode in gold_to_pred_alignments[num]:
-                pred_coref_node = gold_to_pred_alignments[num][cnode]
->>>>>>> 969b48ab
+                pred_coref_node = gold_to_pred_alignments['Alignments'][num][cnode]
             
                
             if args.different_doc:
@@ -287,7 +240,6 @@
                         is_chain = True
                         
                     
-<<<<<<< HEAD
                     if pred_coref_node is not None:
                         pred_cnode_ispresent = [i in aligns for aligns in coref_chains2[pred_coref_node]]
                         if any(pred_cnode_ispresent):
@@ -300,16 +252,6 @@
                                 color = color_picker['red']
                                 title = ' title="pred:'+pred_coref_node+'">'
                         
-=======
-                    if pred_coref_node is not None and pred_coref_node in coref_chains2 and i in coref_chains2[pred_coref_node]:
-                        # print(f"{Fore.RED+Style.BRIGHT}"+tok+f"{Style.RESET_ALL}", end=" ")
-                        # CORRECT mattch with gold
-                        if is_chain:
-                            color = color_picker['green']
-                        else:
-                            color = color_picker['red']
-                        # to_print2.append(" ")
->>>>>>> 969b48ab
                     if color is None:
                         
                         # MISSED COREF NODE
