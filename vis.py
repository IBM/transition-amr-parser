from collections import OrderedDict
from ctypes import alignment
from macpath import join
import sys
from colorama import Fore, Back, Style
from transition_amr_parser.docamr_io import (
    AMR,
    read_amr
)
from docSmatch import smatch
# from side_by_side import print_side_by_side
import pickle
from tqdm import tqdm
import os
from itertools import chain
colors = {}
colors['terminal'] = {'red':f"{Fore.RED+Style.BRIGHT}",'blue':f"{Fore.BLUE+Style.BRIGHT}",'green':f"{Fore.GREEN+Style.BRIGHT}",'magenta':f"{Fore.MAGENTA+Style.BRIGHT}",'reset':f"{Style.RESET_ALL}"}
colors['html'] = {'red':'<span style="background-color:pink;font-weight:bold;"','blue':'<span style="background-color:cyan;font-weight:bold;"','green':'<span style="background-color:lime;font-weight:bold;"','purple':'<span style="background-color:#9ACD32;font-weight:bold;"','reset':'</span>'}
htmlclose='</div></body></html>'



    
def main(args): 
    # gold = read_amr(sys.argv[1]).values()
    
    gold = read_amr(args.f[1]).values()
    dev = read_amr(args.f[0]).values()
    f1 = open(args.f[0],'r')
    f2 = open(args.f[1],'r')
    # out_file = open('vis.out','w')
    if os.path.isfile('DATA/best_gold_to_pred_alignments_new_dict2_allalign_notokchk.pt'):
        pickle_file = open('DATA/best_gold_to_pred_alignments_new_dict2_allalign_notokchk.pt','rb')
        gold_to_pred_alignments = pickle.load(pickle_file)
    else:
        gold_to_pred_alignments = {'Alignments':[],'F1':[],'Coref-Score':[]}
        for sent_num, (cur_amr1, cur_amr2) in tqdm(enumerate(smatch.generate_amr_lines(f1, f2), start=1), desc='Getting Smatch alignments'):
            nums, ss,*a = smatch.get_amr_match(cur_amr1, cur_amr2,
                                            sent_num=sent_num,  # sentence number
                                            coref=True,get_alignment=True)
            best_match_num, test_triple_num, gold_triple_num = nums
            pr,re,f1_score = smatch.compute_f(best_match_num, test_triple_num, gold_triple_num)
            subscores ={}
            for label in ss:
                if label in subscores:
                    subscores[label].update(ss[label])
                else:
                    subscores[label] = ss[label]
            co_num= subscores['Total Coref'].num
            co_tes = subscores['Total Coref'].pred_total
            co_gold = subscores['Total Coref'].gold_total
            co_pr,co_re,coref_score = smatch.compute_f(co_num,co_tes,co_gold)                            
            if len(a)>0:
                gold_to_pred_alignments['Alignments'].append(a[0])
            gold_to_pred_alignments['F1'].append(str(round(f1_score*100,2)))
            gold_to_pred_alignments['Coref-Score'].append(str(round(coref_score*100,2)))
        with open('DATA/best_gold_to_pred_alignments_new_dict2_allalign_notokchk.pt','wb') as pickle_file:
            pickle.dump(gold_to_pred_alignments,pickle_file)                                                       
    
    if args.output_html:
        htmlstr = '''
                    <html>
                    <head>
                    <style>
                    body {
                    margin: 0;
                    }

                    ul {
                    list-style-type: none;
                    margin: 0;
                    padding: 0;
                    width: 15%;
                    background-color: #f1f1f1;
                    position: fixed;
                    height: 100%;
                    overflow: auto;
                    }

                    li a {
                    display: block;
                    color: #000;
                    padding: 8px 16px;
                    text-decoration: none;
                    }

                    li a.active {
                    background-color: #04AA6D;
                    color: white;
                    }

                    li a:hover:not(.active) {
                    background-color: #555;
                    color: white;
                    }
                    </style>
                    </head>
                    <body>

                    <ul>
                    <li><a class="active" href="#home">Legend</a></li>
                    '''
        for i in range(0,len(gold)):
            htmlstr+='<li><a href="#doc_'+str(i)+'">Doc '+str(i)+'</a></li>'
        htmlstr+='''
                </ul>
                <div style="margin-left:15%;padding:1px 16px;height:1000px;">
                <h1 id="home">Coref chains in gold amr vs pred amr</h1>
                <h3> <span style="background-color:lime;">Green</span> : coref match (true positive) <br>
                    <span style="background-color:cyan;">Blue</span> : gold coref but not in pred (false negative) <br>
                    <span style="background-color:pink">Red</span> : pred coref but not in gold (false positive) <br>
                    <span style="background-color:#9ACD32">Yellow-Green</span> : gold and pred node alignments match but token alignments dont match <br>
                </h3>
                '''
        if not os.path.isdir('DATA/vis_output_html'):
                os.mkdir('DATA/vis_output_html')
        htmlfile = open("DATA/vis_output_html/corefchains_wnav_hover_newpred_corefscore_nodealign_notokchk.html","w")
        htmlfile.write(htmlstr)


    for num,(amr,amr2) in enumerate(zip(gold,dev)):
        print("DOC ",num)
        
        tokens = amr.tokens
        tokens2 = amr2.tokens
        coref_nodes = []
        coref_nodes2 = []
        for node in amr.nodes:
            if amr.nodes[node] == 'coref-entity':
                coref_nodes.append(node)
        
        for node in amr2.nodes:
            if amr2.nodes[node] == 'coref-entity':
                coref_nodes2.append(node)

        coref_chains = {}
        coref_chains2 = {}
        chain_nodes2 = {}
        chain_nodes = {}
        if args.output_html:
            htmldoc = '<h3 id=doc_'+str(num)+'>Doc '+str(num)+'</h4><br><h4>Smatch '+gold_to_pred_alignments['F1'][num]+'<br>Coref Score '+gold_to_pred_alignments['Coref-Score'][num]+'</h4>'
            htmlfile.write(htmldoc)

        for cnode2 in coref_nodes2:
            coref_chains2[cnode2] = []
            chain_nodes2[cnode2] = []
            
            for e in amr2.edges:
                if e[0] not in amr2.nodes or e[2] not in amr2.nodes:
                    continue
                if e[1] == ':coref' and e[0] == cnode2:
                    if e[2] in amr2.alignments:
                        coref_chains2[cnode2].append(amr2.alignments[e[2]])
                        chain_nodes2[cnode2].append(e[2])
                    
                    

                if e[1] == ':coref-of' and e[2] == cnode2:
                    if e[0] in amr2.alignments:
                        coref_chains2[cnode2].append(amr2.alignments[e[0]])
                        chain_nodes2[cnode2].append(e[0])
                    
                    
        
        for cnode in coref_nodes:
            coref_chains[cnode] = []
            chain_nodes[cnode] = []
            

            for e in amr.edges:
                if e[0] not in amr.nodes or e[2] not in amr.nodes:
                    continue
                if e[1] == ':coref' and e[0] == cnode:
                    if e[2] in amr.alignments:
                        coref_chains[cnode].append(amr.alignments[e[2]])
                        chain_nodes[cnode].append(e[2])
                    
                if e[1] == ':coref-of' and e[2] == cnode:
                    if e[0] in amr.alignments:
                        coref_chains[cnode].append(amr.alignments[e[0]])
<<<<<<< HEAD
                        chain_nodes[cnode].append(e[0])
=======
                        chain_nodes[cnode].append(amr.nodes[e[0]])

                        
>>>>>>> 8788f189
                    
                    
            outstr=""
            to_print_tokens = []
            to_print_cnodes = []
            to_print_predcnodes = []
            to_print2  = []
            pred_coref_node = None
            if cnode in gold_to_pred_alignments['Alignments'][num]:
                pred_coref_node = gold_to_pred_alignments['Alignments'][num][cnode]
            
               
            if args.different_doc:
                assert args.output_html is not True,'Not Implemented'
                raise NotImplementedError
                # for i,(tok,tok2) in enumerate(zip(tokens,tokens2)):
                #     is_chain = False
                #     if i in coref_chains[cnode]:
                #         # print(f"{Fore.RED+Style.BRIGHT}"+tok+f"{Style.RESET_ALL}", end=" ")
                #         to_print.append(f"{Fore.BLUE+Style.BRIGHT}"+tok+f"{Style.RESET_ALL}")
                #         is_chain = True
                #         # to_print.append(" ")
                #     else:
                #         #print(tok, end=" ")
                #         to_print.append(tok)
                #         # to_print.append(" ")
                #     if i in coref_chains2[pred_coref_node]:
                #         # print(f"{Fore.RED+Style.BRIGHT}"+tok+f"{Style.RESET_ALL}", end=" ")
                #         # CORRECT mattch with gold
                #         if is_chain:
                #             to_print2.append(f"{Fore.GREEN+Style.BRIGHT}"+tok+f"{Style.RESET_ALL}")
                #         else:
                #             to_print2.append(f"{Fore.RED+Style.BRIGHT}"+tok+f"{Style.RESET_ALL}")
                #         # to_print2.append(" ")
                #     else:
                #         #print(tok, end=" ")
                #         # MISSED COREF NODE
                #         # if is_chain:
                #         #     to_print2.append(f"{Fore.RED+Style.BRIGHT}"+tok2+f"{Style.RESET_ALL}")
                #         # else:
                #             to_print2.append(tok2)
                #         # to_print2.append(" ")
                
                # print_side_by_side(" ".join(to_print)," ".join(to_print2),col_padding=24, delimiter='|++++|')
            else:
                if args.output_html:
                    color_picker = colors['html']
                else:
                    color_picker = colors['terminal']
                
                if not args.node_alignment:
                    
                    for i,tok in enumerate(tokens):
                        is_chain = False
                        color = None
                        cnode_idx = None
                        pred_cnode_idx = None
                        #cnode presen in token alignment
                        cnode_ispresent=[i in aligns for aligns in coref_chains[cnode]]
                        if any(cnode_ispresent):
                            cnode_idx = cnode_ispresent.index(True)
                            
                            
                            is_chain = True
                            
                        
                        if pred_coref_node is not None:
                            pred_cnode_ispresent = [i in aligns for aligns in coref_chains2[pred_coref_node]]
                            if any(pred_cnode_ispresent):
                                pred_cnode_idx = pred_cnode_ispresent.index(True)
                                # CORRECT mattch with gold
                                if is_chain:
                                    color = color_picker['green']
                                    title =' title="gold:'+cnode+' pred:'+pred_coref_node+'">'
                                else:
                                    color = color_picker['red']
                                    title = ' title="pred:'+pred_coref_node+'">'
                            
                        if color is None:
                            
                            # MISSED COREF NODE
                            if is_chain:
                                color = color_picker['blue']
                                title = ' title="gold:'+cnode+'">'
                            else:
                                color = ''
                                title = ''
                        if cnode_idx is not None:
                            to_print_cnodes.append(color+'">'+amr.nodes[chain_nodes[cnode][cnode_idx]]+color_picker['reset']) 
                        if pred_cnode_idx is not None:
                            to_print_predcnodes.append(color+'">'+amr2.nodes[chain_nodes2[pred_coref_node][pred_cnode_idx]]+color_picker['reset'])   
                        to_print_tokens.append(color+title+tok+color_picker['reset'])
                else:
                    
                    green = {}
                    red  = {}
                    blue = {}
                    purple = {}
                    
                    
                    
                    if pred_coref_node in coref_chains2:
                        red = {ch_node2:coref_chains2[pred_coref_node][idx] for idx,ch_node2 in enumerate(chain_nodes2[pred_coref_node])}
                        
                    for idx,ch_node in enumerate(chain_nodes[cnode]):
                        
                        if ch_node in gold_to_pred_alignments['Alignments'][num]:
                            pred_align_node = gold_to_pred_alignments['Alignments'][num][ch_node]
                            if pred_align_node is not None and pred_align_node in red:
                                green[ch_node] = coref_chains[cnode][idx]
                                color = color_picker['green']
                                to_print_cnodes.append(color+'">'+amr.nodes[ch_node]+color_picker['reset'])
                                if red[pred_align_node]!= green[ch_node]:
                                    purple[pred_align_node] = red[pred_align_node]
                                    color = color_picker['purple']
                                    
                                # green[pred_align_node] = red[pred_align_node]
                                to_print_predcnodes.append(color+'">'+amr2.nodes[pred_align_node]+color_picker['reset'])
                                del red[pred_align_node]
                            else:
                                blue[ch_node] = coref_chains[cnode][idx]
                                color = color_picker['blue']
                                to_print_cnodes.append(color+'">'+amr.nodes[ch_node]+color_picker['reset'])

                    for red_node in red.keys():
                        color = color_picker['red'] 
                        to_print_predcnodes.append(color+'">'+amr2.nodes[red_node]+color_picker['reset'])

                    def flatten_list_of_lists(d):
                        return list(chain(*d.values()))

                    green_tokens = flatten_list_of_lists(green)
                    blue_tokens = flatten_list_of_lists(blue)
                    red_tokens = flatten_list_of_lists(red)
                    purple_tokens = flatten_list_of_lists(purple)

                    for i,tok in enumerate(tokens):
                        if i in green_tokens:
                            color = color_picker['green']
                            # ch_node = [j for j in green if i in green[j]]
                            title =' title="goldc:'+cnode+' predc:'+pred_coref_node+'">'
                        elif i in blue_tokens:
                            color = color_picker['blue']
                            title = ' title="goldc:'+cnode+'">'
                        elif i in red_tokens:
                            color = color_picker['red']
                            title = ' title="predc:'+pred_coref_node+'">'
                        elif i in purple_tokens:
                            color = color_picker['purple']
                            title = ' title="predc:'+pred_coref_node+'">'
                        else:
                            color = ''
                            title = ''
                        
                        to_print_tokens.append(color+title+tok+color_picker['reset'])
                    




                    

                
            if args.output_html:
                    htmlout = '<p>'+' '.join(to_print_tokens)+'</p>'
                    htmlout+='<p>Nodes corefed in gold '+' '.join(to_print_cnodes)+'</p>'
                    htmlout+='<p>Nodes corefed in pred '+ ' '.join(to_print_predcnodes if pred_coref_node in chain_nodes2 else ['No','smatch','alignment','between', 'gold', 'and','pred'])+color_picker['reset']+'</p><br><hr />'
                    
                    htmlfile.write(htmlout)
                    
                    
                    
            else:
                original_stdout = sys.stdout
                print(" ".join(to_print))
                
                
                print('\nNodes corefed in gold',f"{Fore.BLUE+Style.BRIGHT}"+' '.join(chain_nodes[cnode])+f"{Style.RESET_ALL}")
                print('Nodes corefed in pred',+' '.join(chain_nodes2[pred_coref_node] if pred_coref_node in chain_nodes2 else ' No nodes' )+f"{Style.RESET_ALL}")
                

                print("\n===============================")
                input("Press Enter to continue... \n")
        
    htmlfile.write(htmlclose)
    htmlfile.close()
    # out_file.close()
        

if __name__ == "__main__":
    import argparse

    parser = argparse.ArgumentParser(description="DocAMR visualization")
    parser.add_argument(
        '-f',
        nargs=2,
        type=str,
        help=('Two files containing AMR pairs. '
              'AMRs in each file are separated by a single blank line'))
    
    parser.add_argument(
        '--different-doc',
        action='store_true',
        default=False,
        help='if two different docamrs (two different tokenized text) needs to be compared')

    parser.add_argument(
        '--output-html',
        action='store_true',
        default=True,
        help='if the output needs to be in html format'
    )
    parser.add_argument(
        '--node-alignment',
        action='store_true',
        default=True,
        help='if coloring method is based on node alignments instead of token alignments'
    )

    args = parser.parse_args()
    main(args)<|MERGE_RESOLUTION|>--- conflicted
+++ resolved
@@ -178,13 +178,7 @@
                 if e[1] == ':coref-of' and e[2] == cnode:
                     if e[0] in amr.alignments:
                         coref_chains[cnode].append(amr.alignments[e[0]])
-<<<<<<< HEAD
                         chain_nodes[cnode].append(e[0])
-=======
-                        chain_nodes[cnode].append(amr.nodes[e[0]])
-
-                        
->>>>>>> 8788f189
                     
                     
             outstr=""
