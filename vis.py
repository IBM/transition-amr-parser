--- conflicted
+++ resolved
@@ -13,13 +13,8 @@
 import os
 colors = {}
 colors['terminal'] = {'red':f"{Fore.RED+Style.BRIGHT}",'blue':f"{Fore.BLUE+Style.BRIGHT}",'green':f"{Fore.GREEN+Style.BRIGHT}",'magenta':f"{Fore.MAGENTA+Style.BRIGHT}",'reset':f"{Style.RESET_ALL}"}
-<<<<<<< HEAD
 colors['html'] = {'red':'<span style="background-color:pink;font-weight:bold;"','blue':'<span style="background-color:cyan;font-weight:bold;"','green':'<span style="background-color:lime;font-weight:bold;"','magenta':'<span style="background-color:magenta;font-weight:bold;">','reset':'</span>'}
 htmlclose='</div></body></html>'
-=======
-colors['html'] = {'red':'<span style="background-color:pink;font-weight:bold;">','blue':'<span style="background-color:cyan;font-weight:bold;">','green':'<span style="background-color:lime;font-weight:bold;">','magenta':'<span style="color:darkmagenta;font-weight:bold;">','reset':'</span>'}
-htmlclose='</body></html>'
->>>>>>> 906eeb64
 
 
 
@@ -56,19 +51,11 @@
             co_gold = subscores['Total Coref'].gold_total
             co_pr,co_re,coref_score = smatch.compute_f(co_num,co_tes,co_gold)                            
             if len(a)>0:
-<<<<<<< HEAD
                 gold_to_pred_alignments['Alignments'].append(a[0])
             gold_to_pred_alignments['F1'].append(str(round(f1_score*100,2)))
             gold_to_pred_alignments['Coref-Score'].append(str(round(coref_score*100,2)))
         with open('DATA/best_gold_to_pred_alignments_new_dict2.pt','wb') as pickle_file:
             pickle.dump(gold_to_pred_alignments,pickle_file)                                                       
-=======
-                gold_to_pred_alignments.append(a[0])
-        with open('DATA/best_gold_to_pred_alignments.pt','wb') as pickle_file:
-            pickle.dump(gold_to_pred_alignments,pickle_file)
-        with open('DATA/scores.pt','wb') as pickle_file:
-            pickle.dump(scores,pickle_file)
->>>>>>> 906eeb64
     
     if args.output_html:
         htmlstr = '''
@@ -149,33 +136,9 @@
         coref_chains2 = {}
         chain_nodes2 = {}
         chain_nodes = {}
-<<<<<<< HEAD
         if args.output_html:
             htmldoc = '<h3 id=doc_'+str(num)+'>Doc '+str(num)+'</h4><br><h4>Smatch '+gold_to_pred_alignments['F1'][num]+'<br>Coref Score '+gold_to_pred_alignments['Coref-Score'][num]+'</h4>'
             htmlfile.write(htmldoc)
-=======
-        chain_nodes_ids2 = {}
-        chain_nodes_aligned_nodes = {}
-        
-        if args.output_html:
-            htmlstr = '''
-                    <html>
-                        <body>
-                            <h1>Coref chains in gold amr vs pred amr</h1>
-                            <h3> <span style="background-color:lime;font-weight:bold;">Green</span> : coref match (true positive) <br>
-                                <span style="background-color:cyan;font-weight:bold;">Blue</span> : gold coref but not in pred (false negative) <br>
-                                <span style="background-color:pink;font-weight:bold;">Red</span> : pred coref but not in gold (false positive) <br>
-                            </h3>
-                    '''
-            htmlstr += "<h3><br>Score: " + str(round(scores[num],2)) + "   <br> </h3><hr>"
-            
-            if not os.path.isdir('DATA/vis_output_html'):
-                os.mkdir('DATA/vis_output_html')
-            htmlfile = open("DATA/vis_output_html/corefchains_doc"+str(num)+".html","w")
-            htmlfile.write(htmlstr)
-
-
->>>>>>> 906eeb64
 
         for cnode2 in coref_nodes2:
             coref_chains2[cnode2] = []
@@ -187,7 +150,6 @@
                     continue
                 if e[1] == ':coref' and e[0] == cnode2:
                     if e[2] in amr2.alignments:
-<<<<<<< HEAD
                         coref_chains2[cnode2].append(amr2.alignments[e[2]])
                         chain_nodes2[cnode2].append(amr2.nodes[e[2]])
                     
@@ -198,17 +160,6 @@
                         coref_chains2[cnode2].append(amr2.alignments[e[0]])
                         chain_nodes2[cnode2].append(amr2.nodes[e[0]])
                     
-=======
-                        coref_chains2[cnode2].extend(amr2.alignments[e[2]])
-                    chain_nodes2[cnode2].append(amr2.nodes[e[2]])                    
-                    chain_nodes_ids2[cnode2].append(e[2])
-
-                if e[1] == ':coref-of' and e[2] == cnode2:
-                    if e[0] in amr2.alignments:
-                        coref_chains2[cnode2].extend(amr2.alignments[e[0]])
-                    chain_nodes2[cnode2].append(amr2.nodes[e[0]])
-                    chain_nodes_ids2[cnode2].append(e[0])
->>>>>>> 906eeb64
                     
         
         for cnode in coref_nodes:
@@ -223,7 +174,6 @@
                 aligned_node = None
                 if e[1] == ':coref' and e[0] == cnode:
                     if e[2] in amr.alignments:
-<<<<<<< HEAD
                         coref_chains[cnode].append(amr.alignments[e[2]])
                         chain_nodes[cnode].append(amr.nodes[e[2]])
                     
@@ -231,21 +181,6 @@
                     if e[0] in amr.alignments:
                         coref_chains[cnode].append(amr.alignments[e[0]])
                         chain_nodes[cnode].append(amr.nodes[e[0]])
-=======
-                        coref_chains[cnode].extend(amr.alignments[e[2]])
-                    chain_nodes[cnode].append(amr.nodes[e[2]])
-                    if e[2] in gold_to_pred_alignments[num]:
-                        aligned_node = gold_to_pred_alignments[num][e[2]]
-                    chain_nodes_aligned_nodes[cnode].append(aligned_node)
-                                                                                   
-                if e[1] == ':coref-of' and e[2] == cnode:
-                    if e[0] in amr.alignments:
-                        coref_chains[cnode].extend(amr.alignments[e[0]])
-                    chain_nodes[cnode].append(amr.nodes[e[0]])
-                    if e[0] in gold_to_pred_alignments[num]:
-                        aligned_node = gold_to_pred_alignments[num][e[0]]
-                    chain_nodes_aligned_nodes[cnode].append(aligned_node)
->>>>>>> 906eeb64
                     
                     
             outstr=""
@@ -334,25 +269,10 @@
                         to_print_predcnodes.append(color+'">'+chain_nodes2[pred_coref_node][pred_cnode_idx]+color_picker['reset'])   
                     to_print_tokens.append(color+title+tok+color_picker['reset'])
             if args.output_html:
-<<<<<<< HEAD
                     htmlout = '<p>'+' '.join(to_print_tokens)+'</p>'
                     htmlout+='<p>Nodes corefed in gold '+' '.join(to_print_cnodes)+'</p>'
                     htmlout+='<p>Nodes corefed in pred '+ ' '.join(to_print_predcnodes if pred_coref_node in chain_nodes2 else ['No','smatch','alignment','between', 'gold', 'and','pred'])+color_picker['reset']+'</p><br><hr />'
                     
-=======
-                    htmlout = '<p>'+' '.join(to_print)+'</p>'
-                    to_print_node = []
-                    for i in range(len(chain_nodes[cnode])):
-                        color = ''
-                        if pred_coref_node and chain_nodes_aligned_nodes[cnode][i] in chain_nodes_ids2[pred_coref_node]:
-                            color = color_picker['green']
-                        else:
-                            color = color_picker['blue']
-                        to_print_node.append(color+chain_nodes[cnode][i]+color_picker['reset'])
-                    htmlout+='<p>Nodes corefed in gold ' + ' '.join(to_print_node)+'</p>'
-                    #htmlout+='<p>Nodes corefed in pred ' + ' '.join(chain_nodes2[pred_coref_node] if pred_coref_node in chain_nodes2 else ['No','gold','coref','matching', 'pred', 'coref',str(pred_coref_node)])+'</p><br>'
-                    htmlout+='<hr>'
->>>>>>> 906eeb64
                     htmlfile.write(htmlout)
                     
                     
