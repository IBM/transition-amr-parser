from tqdm import tqdm
import numpy as np
import argparse
import re
import subprocess
from collections import defaultdict
from ipdb import set_trace
<<<<<<< HEAD
from transition_amr_parser.io import read_blocks, read_penmans
=======
from transition_amr_parser.io import read_blocks
>>>>>>> 4481ee1b
from transition_amr_parser.amr import (
    AMR, get_is_atribute, normalize, smatch_triples_from_penman
)
from transition_amr_parser.clbar import yellow_font
from smatch import get_best_match, compute_f
from smatch import amr
import smatch
import penman
<<<<<<< HEAD
=======


def smatch_triples_from_penman(graph, label):

    id_map = {}
    # instances
    instances = []
    for n, x in enumerate(graph.instances()):
        id_map[n] = x.source
        instances.append(('instance', f'{label}{n}', x.target))
    reverse_map = {v: f'{label}{k}' for k, v in id_map.items()}
    # attributes
    attributes = [('TOP', reverse_map[graph.top], 'top')]
    for x in graph.attributes():
        attributes.append((x.role[1:], reverse_map[x.source], x.target))
    # relations
    relations = []
    for x in graph.edges():
        relations.append(
            (x.role[1:], reverse_map[x.source], reverse_map[x.target])
        )

    return instances, attributes, relations, id_map
>>>>>>> 4481ee1b


def run_bootstrap_paired_test(scorer, counts1, counts2, restarts=10):
    '''
    for Smatch scorer

    scorer = compute_f

<<<<<<< HEAD
    Counts contain [<number of hits>, <number of tries>, <number of gold>]
    '''

    assert len(counts1) == len(counts2)

    counts1 = np.array(counts1)
    counts2 = np.array(counts2)
    num_examples = counts1.shape[0]

    # reference score
    reference_score = scorer(*list(counts1.sum(0)))[2]

    # scores for random swaps
    better = 0
    for _ in range(restarts):
        # score of random paired swap
        swap = (np.random.randn(num_examples) > 0).astype(float)[:, None]
        swapped_counts = swap * counts1 + (1 - swap) * counts2
        swapped_score = scorer(*list(swapped_counts.sum(0)))[2]

        # assign a point if score improves
        if swapped_score > reference_score:
            better += 1

    p = 1 - better * 1.0 / restarts

    return p


def original_triples(penman, index, prefix):

    def format_penman(x):
        # remove comments
        lines = '\n'.join([x for x in x.split('\n') if x and x[0] != '#'])
        # remove ISI alignments if any
        lines = re.sub(r'\~[0-9,]+', '', lines)
        return lines.replace('\n', '')
=======
def original_triples(penman, index, prefix):
>>>>>>> 4481ee1b

    fpenman = format_penman(penman)

    damr = amr.AMR.parse_AMR_line(fpenman)
    # stop if reading failed
    if damr is None:
        set_trace(context=30)
        print()

    # original ids
    ids = [x[1] for x in damr.get_triples()[0]]

    # prefix name as per original code
    damr.rename_node(prefix)

    # instances, attributes and relations
    instance, attributes, relation = damr.get_triples()

    return instance, attributes, relation, ids


def vimdiff(penman1, penman2):

    def write(file_name, content):
        with open(file_name, 'w') as fid:
            fid.write(content)

    write('_tmp1', penman1)
    write('_tmp2', penman2)
    subprocess.call(['vimdiff', '_tmp1', '_tmp2'])


def get_triples(amr):

    is_attribute = get_is_atribute(amr.nodes, amr.edges)
    attributes = defaultdict(list)
    relations = defaultdict(list)
    for (source, label, target) in amr.edges:
        if is_attribute[target]:
            attributes[source].append((target, label))
        else:
            relations[source].append((target, label))

    return attributes, relations


def compute_score_ourselves(gold_penman, penman, alignments, ref=None):

    gold_amr = AMR.from_penman(gold_penman)
    amr = AMR.from_penman(penman)

    is_attribute = get_is_atribute(amr.nodes, amr.edges)

    # nodes + edges + root
    # gold
    gold_vars = [n for n in gold_amr.nodes if n in alignments]
    gold_attributes = [e for e in gold_amr.edges if e[2] not in alignments]
    gold_relations = [e for e in gold_amr.edges if e[2] in alignments]
    # decoded
    dec_vars = [n for n in amr.nodes if not is_attribute[n]]
    dec_attributes = [e for e in amr.edges if is_attribute[e[2]]]
    dec_relations = [e for e in amr.edges if not is_attribute[e[2]]]
    # add root to attributes
    gold_triple_num2 = \
        len(gold_vars) + len(gold_attributes) + len(gold_relations) + 1
    test_triple_num2 = \
        len(dec_vars) + len(dec_attributes) + len(dec_relations) + 1

    # node hits
    node_hits = 0
    for gid, nid in alignments.items():

        # nodes (instances differ)
        if gold_amr.nodes[gid] != amr.nodes[nid]:
            set_trace(context=30)
            print()
        else:
            node_hits += 1

    # relations / attribute hits
    relation_hits = 0
    attribute_hits = 0
    # keep a list from which we can remove nodes to avoid double count. Also
    # replace attriburte ids by node names, as node ids for attributes is juts
    # afeature of our internal format
    dec_edges = [
        (s, l, normalize(amr.nodes[t])) if is_attribute[t] else (s, l, t)
        for (s, l, t) in amr.edges
    ]
    for gid, nid in alignments.items():
        for gtgt, label in gold_amr.children(gid):

            # attributes are not aligned, but names should match
            # if gold_is_attribute[gtgt]:  # this is an imperfect heuristic
            if gtgt not in alignments:
                child_id = normalize(gold_amr.nodes[gtgt])
            else:
                child_id = alignments[gtgt]

            # edeges may be also inverted
            direct_edge = (nid, label, child_id)
            if label.endswith('-of'):
                inverse_edge = (child_id, f'{label[:-3]}', nid)
            else:
                inverse_edge = (child_id, f'{label}-of', nid)

            if direct_edge in dec_edges:
                if gtgt not in alignments:
                    attribute_hits += 1
                else:
                    relation_hits += 1
                # remove to avoid double count
                # FIXME: Should we also remove the inverse or count by separate
                dec_edges.remove(direct_edge)

            elif inverse_edge in dec_edges:
                if gtgt not in alignments:
                    attribute_hits += 1
                else:
                    relation_hits += 1
                # remove to avoid double count
                dec_edges.remove(inverse_edge)

            else:
                # missing relation
                set_trace(context=30)
                print()

    # add root as extra attribute
    if gold_amr.root == amr.root:
        attribute_hits += 1

    best_match_num2 = node_hits + attribute_hits + relation_hits

    if ref:

        best_match_num, triples2, triples1 = ref
        instance2, attributes2, relation2 = triples2
        instance1, attributes1, relation1 = triples1

        test_triple_num = len(instance1) + len(attributes1) + len(relation1)
        gold_triple_num = len(instance2) + len(attributes2) + len(relation2)

        # our counts differ
        if best_match_num2 != best_match_num:
            set_trace(context=30)
            print()
        if test_triple_num2 != test_triple_num:
            set_trace(context=30)
            print()
        if gold_triple_num2 != gold_triple_num:
            set_trace(context=30)
            print()

    return best_match_num2, test_triple_num2, gold_triple_num2


class Stats():

    def __init__(self, amr_labels, bootstrap_test, bootstrap_test_restarts):

        self.amr_labels = amr_labels
        self.bootstrap_test = bootstrap_test
        self.bootstrap_test_restarts = bootstrap_test_restarts
        # will hold a list of dictionaries with individual and cross AMR stats
        # keys are amr_labels or just integers
        self.statistics = []

    def update(self, sent_idx, amr_idx, best_mapping, best_match_num, items_a,
               items_b):

        instance1, attributes1, relation1, ids_a = items_a
        instance2, attributes2, relation2, ids_b = items_b

        # compute alignments using the original ids
        sorted_ids_b = [ids_b[i] if i != -1 else i for i in best_mapping]
        best_id_map = dict(zip(ids_a, sorted_ids_b))

<<<<<<< HEAD
=======
    assert len(gold_penmans) == len(penmans)

    statistics = []
    sentence_smatch = []
    node_id_maps = []
    for index in tqdm(range(len(penmans))):

        gold_penman = gold_penmans[index]
        dec_penman = penmans[index]

        if False:

            # get triples from amr.AMR.parse_AMR_line
            # Seems not to be reading :mod 277703234 in dev[97]
            # read and format. Keep original ids for later reconstruction
            instance1, attributes1, relation1, ids_a = \
                original_triples(gold_penman, index, "a")
            instance2, attributes2, relation2, ids_b = \
                original_triples(dec_penman, index, "b")

        else:

            # get triples from goodmami's penman
            gold_graph = penman.decode(gold_penman.split('\n'))
            instance1, attributes1, relation1, ids_a = \
                smatch_triples_from_penman(gold_graph, "a")
            dec_graph = penman.decode(dec_penman.split('\n'))
            instance2, attributes2, relation2, ids_b = \
                smatch_triples_from_penman(dec_graph, "b")

        best_mapping, best_match_num = get_best_match(
            instance1, attributes1, relation1,
            instance2, attributes2, relation2,
            "a", "b"
        )
        # IMPORTANT: Reset cache
        smatch.match_triple_dict = {}
>>>>>>> 4481ee1b
        # use smatch code to compute partial scores
        test_triple_num = len(instance1) + len(attributes1) + len(relation1)
        gold_triple_num = len(instance2) + len(attributes2) + len(relation2)

        # data structure with statistics
        amr_statistics = dict(
            best_id_map=best_id_map, best_match_num=best_match_num,
            test_triple_num=test_triple_num, gold_triple_num=gold_triple_num
        )

        if len(self.statistics) - 1 == sent_idx:
            # append to existing sentence
            assert amr_idx not in self.statistics[sent_idx]
            self.statistics[sent_idx][amr_idx] = amr_statistics
        else:
            # start new sentence
            self.statistics.append({amr_idx: amr_statistics})

        # sanity check valid match number
        if (
            best_match_num > gold_triple_num
            or best_match_num > test_triple_num
        ):
            print(yellow_font(
                f'WARNING: Sentence {sent_idx} has Smatch above 100% '
                f'({best_match_num}, {test_triple_num}, {gold_triple_num})'
            ))

    def bootstrap_test_all_pairs(self):

        num_amrs = len(self.statistics[0])

        # get all AMR pairings and run a test for each
        pairs = []
        for i in range(num_amrs):
            for j in range(num_amrs):
                if j > i:
                    pairs.append((i, j))

        # run over every pair
        p_value = {}
        for i, j in pairs:
            p_value[(i, j)] = run_bootstrap_paired_test(
                # F-measure
                compute_f,
                # counts
                [(
                    amrs[i]['best_match_num'],
                    amrs[i]['test_triple_num'],
                    amrs[i]['gold_triple_num']
                ) for amrs in self.statistics],
                [(
                    amrs[j]['best_match_num'],
                    amrs[j]['test_triple_num'],
                    amrs[j]['gold_triple_num']
                ) for amrs in self.statistics],
                # number of restarts
                self.bootstrap_test_restarts
            )

        set_trace(context=30)
        print()

    def compute_corpus_scores(self):

        # TODO: Save scores and alignments
        # store sentence-level normalized score
        # score = compute_f(best_match_num, test_triple_num, gold_triple_num)

        # cumulative score
        num_amrs = len(self.statistics[0])
        counts = [[0, 0, 0] for _ in range(num_amrs)]
        for amrs in self.statistics:
            for amr_idx, stats in amrs.items():
                counts[amr_idx][0] += stats['best_match_num']
                counts[amr_idx][1] += stats['test_triple_num']
                counts[amr_idx][2] += stats['gold_triple_num']

        return counts, [compute_f(*amr_counts) for amr_counts in counts]

    def __str__(self):

        # compute aggregate stats and corpus-level normalization
        counts, corpus_scores = self.compute_corpus_scores()

        num_amrs = len(self.statistics[0])
        if self.amr_labels:
            labels = self.amr_labels
        else:
            labels = [i for i in range(num_amrs)]

        # score strings
        rows = [
            ['model', '#triples', '#tries', '#hits',  'P',   'R',  'Smatch']
        ]
        for i in range(num_amrs):
            p, r, smatch = corpus_scores[i]
            rows.append([
                f'{labels[i]}', f'{counts[i][0]}', f'{counts[i][1]}',
                f'{counts[i][2]}', f'{p:.3f}', f'{r:.3f}', f'{smatch:.3f}'
            ])
        # widths
        widths = [max(len(r[n]) for r in rows) for n in range(len(rows[0]))]
        # padded display
        for i, row in enumerate(rows):
            padded_row = []
            for n, col in enumerate(row):
                if n == 0:
                    padded_row.append(f'{col:<{widths[n]}}')
                else:
                    padded_row.append(f'{col:^{widths[n]}}')
            print(' '.join(padded_row))

        if self.bootstrap_test:
            self.bootstrap_test_all_pairs()


def main(args):

    # read files
    gold_penmans = read_blocks(args.in_reference_amr, return_tqdm=False)
    corpus_penmans = read_penmans(args.in_amrs)
    assert len(gold_penmans) == len(corpus_penmans)

    # initialize class storing stats
    stats = Stats(
        args.amr_labels,
        args.bootstrap_test,
        args.bootstrap_test_restarts
    )

    # set global in module
    smatch.iteration_num = args.r + 1

    # loop over each reference sentence and one or more decoded AMRs
    for sent_index, dec_penmans in enumerate(corpus_penmans):

        # reference
        gold_penman = gold_penmans[sent_index]

        if args.penman_reader:

            # get triples from goodmami's penman
            gold_graph = penman.decode(gold_penman.split('\n'))
            instance1, attributes1, relation1, ids_a = \
                smatch_triples_from_penman(gold_graph, "a")

        else:

            # get triples from amr.AMR.parse_AMR_line
            # Seems not to be reading :mod 277703234 in dev[97]
            # read and format. Keep original ids for later reconstruction
            items_a = original_triples(gold_penman, sent_index, "a")

        # loop over one or more decoded AMRs for same reference
        for amr_index, dec_penman in enumerate(dec_penmans):

            if args.penman_reader:

                # get triples from goodmami's penman
                dec_graph = penman.decode(dec_penman.split('\n'))
                items_b = smatch_triples_from_penman(dec_graph, "b")

            else:

                # get triples from amr.AMR.parse_AMR_line
                # Seems not to be reading :mod 277703234 in dev[97]
                # read and format. Keep original ids for later reconstruction
                items_b = original_triples(dec_penman, sent_index, "b")

            # compute scores and update stats
            instance1, attributes1, relation1, ids_a = items_a
            instance2, attributes2, relation2, ids_b = items_b

            # align triples using Smatch's solllution
            best_mapping, best_match_num = get_best_match(
                instance1, attributes1, relation1,
                instance2, attributes2, relation2,
                "a", "b"
            )
<<<<<<< HEAD
            # IMPORTANT: Reset cache
            smatch.match_triple_dict = {}
=======
        ):
            print(gold_penman)
            print(dec_penman)
            vimdiff(gold_penman, dec_penman)
>>>>>>> 4481ee1b

            # update stats
            stats.update(
                sent_index, amr_index, best_mapping, best_match_num,
                items_a, items_b
            )

    print(stats)
    set_trace(context=30)
    print()

<<<<<<< HEAD
#             # stop if score is not perfect
#             if (
#                 args.stop_if_different
#                 and (
#                     best_match_num < gold_triple_num
#                     or test_triple_num < gold_triple_num
#                 )
#             ):
#                 print(gold_penman)
#                 print(dec_penman)
#                 vimdiff(gold_penman, dec_penman)
=======
    # final score
    best_match_num = sum([t[0] for t in statistics])
    test_triple_num = sum([t[1] for t in statistics])
    gold_triple_num = sum([t[2] for t in statistics])
    corpus_score = compute_f(best_match_num, test_triple_num, gold_triple_num)
    print(f'hits: {best_match_num} tries: {test_triple_num} gold: {gold_triple_num}')
    print(f'Smatch: {corpus_score[2]:.4f}')
>>>>>>> 4481ee1b


def argument_parser():

    parser = argparse.ArgumentParser(description='Aligns AMR to its sentence')
    parser.add_argument(
        "--in-reference-amr",
        help="file with reference AMRs in penman format",
        type=str
    )
    parser.add_argument(
        "--in-amrs",
        help="one or more files with AMRs in penman format to evaluate",
        nargs='+',
        type=str
    )
    parser.add_argument(
        "--amr-labels",
        help="Labels for --in-amrs files",
        nargs='+',
        type=str
    )
    parser.add_argument(
        "-r",
        help="Number of restarts",
        type=int,
        default=10
    )
    # flags
    parser.add_argument(
        "--penman-reader",
        help="Read AMR into triples throgh goodmami's penman module rather"
             " than the smatch code",
        action='store_true'
    )
    parser.add_argument(
        "--bootstrap-test",
        help="Smatch Significance test, requires more than one AMR to eval.",
        action='store_true'
    )
    parser.add_argument(
        "--bootstrap-test-restarts",
        help="Number of re-starts in significance test",
        default=10,
        type=int
    )

    # flags
    parser.add_argument(
        "--stop-if-different",
        help="If sentence Smatch is not 1.0, breakpoint",
        action='store_true'
    )
    args = parser.parse_args()
    return args


if __name__ == '__main__':
    main(argument_parser())<|MERGE_RESOLUTION|>--- conflicted
+++ resolved
@@ -5,11 +5,7 @@
 import subprocess
 from collections import defaultdict
 from ipdb import set_trace
-<<<<<<< HEAD
 from transition_amr_parser.io import read_blocks, read_penmans
-=======
-from transition_amr_parser.io import read_blocks
->>>>>>> 4481ee1b
 from transition_amr_parser.amr import (
     AMR, get_is_atribute, normalize, smatch_triples_from_penman
 )
@@ -18,32 +14,6 @@
 from smatch import amr
 import smatch
 import penman
-<<<<<<< HEAD
-=======
-
-
-def smatch_triples_from_penman(graph, label):
-
-    id_map = {}
-    # instances
-    instances = []
-    for n, x in enumerate(graph.instances()):
-        id_map[n] = x.source
-        instances.append(('instance', f'{label}{n}', x.target))
-    reverse_map = {v: f'{label}{k}' for k, v in id_map.items()}
-    # attributes
-    attributes = [('TOP', reverse_map[graph.top], 'top')]
-    for x in graph.attributes():
-        attributes.append((x.role[1:], reverse_map[x.source], x.target))
-    # relations
-    relations = []
-    for x in graph.edges():
-        relations.append(
-            (x.role[1:], reverse_map[x.source], reverse_map[x.target])
-        )
-
-    return instances, attributes, relations, id_map
->>>>>>> 4481ee1b
 
 
 def run_bootstrap_paired_test(scorer, counts1, counts2, restarts=10):
@@ -52,7 +22,6 @@
 
     scorer = compute_f
 
-<<<<<<< HEAD
     Counts contain [<number of hits>, <number of tries>, <number of gold>]
     '''
 
@@ -90,9 +59,6 @@
         # remove ISI alignments if any
         lines = re.sub(r'\~[0-9,]+', '', lines)
         return lines.replace('\n', '')
-=======
-def original_triples(penman, index, prefix):
->>>>>>> 4481ee1b
 
     fpenman = format_penman(penman)
 
@@ -271,8 +237,6 @@
         sorted_ids_b = [ids_b[i] if i != -1 else i for i in best_mapping]
         best_id_map = dict(zip(ids_a, sorted_ids_b))
 
-<<<<<<< HEAD
-=======
     assert len(gold_penmans) == len(penmans)
 
     statistics = []
@@ -310,7 +274,7 @@
         )
         # IMPORTANT: Reset cache
         smatch.match_triple_dict = {}
->>>>>>> 4481ee1b
+
         # use smatch code to compute partial scores
         test_triple_num = len(instance1) + len(attributes1) + len(relation1)
         gold_triple_num = len(instance2) + len(attributes2) + len(relation2)
@@ -491,15 +455,8 @@
                 instance2, attributes2, relation2,
                 "a", "b"
             )
-<<<<<<< HEAD
             # IMPORTANT: Reset cache
             smatch.match_triple_dict = {}
-=======
-        ):
-            print(gold_penman)
-            print(dec_penman)
-            vimdiff(gold_penman, dec_penman)
->>>>>>> 4481ee1b
 
             # update stats
             stats.update(
@@ -511,7 +468,6 @@
     set_trace(context=30)
     print()
 
-<<<<<<< HEAD
 #             # stop if score is not perfect
 #             if (
 #                 args.stop_if_different
@@ -523,15 +479,6 @@
 #                 print(gold_penman)
 #                 print(dec_penman)
 #                 vimdiff(gold_penman, dec_penman)
-=======
-    # final score
-    best_match_num = sum([t[0] for t in statistics])
-    test_triple_num = sum([t[1] for t in statistics])
-    gold_triple_num = sum([t[2] for t in statistics])
-    corpus_score = compute_f(best_match_num, test_triple_num, gold_triple_num)
-    print(f'hits: {best_match_num} tries: {test_triple_num} gold: {gold_triple_num}')
-    print(f'Smatch: {corpus_score[2]:.4f}')
->>>>>>> 4481ee1b
 
 
 def argument_parser():
