--- conflicted
+++ resolved
@@ -209,12 +209,9 @@
         if not os.path.isdir(model_folder):
             continue
 
-<<<<<<< HEAD
-=======
         # Get checkpoints available for this model
         checkpoints = list(filter(checkpoint_re.match, os.listdir(model_folder)))
 
->>>>>>> 05383474
         # Get the scores from the result files
         scores, max_score_epoch = \
             get_scores_from_folder(epoch_folder, score_name)
