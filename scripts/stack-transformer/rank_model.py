import os
import subprocess
import re
import argparse
from math import sqrt
from collections import defaultdict

PRINT = True
checkpoint_re = re.compile('checkpoint([0-9]+)\.pt')
stdout_re = re.compile('dec-checkpoint([0-9]+)\.smatch')
stdout_re_wiki = re.compile('dec-checkpoint([0-9]+)\.wiki\.smatch')
dec_stdout_re = re.compile('dec.*\.stdout')
results_re = re.compile('^F-score: ([0-9\.]+)')


def argument_parsing():

    # Argument hanlding
    parser = argparse.ArgumentParser(
        description='Organize model results'
    )
    # jbinfo args
    parser.add_argument(
        '--checkpoints',
        type=str,
        default='DATA/AMR/models/',
        help='Folder containing model folders (containing themselves checkpoints, config.sh etc)'
    )
    # jbinfo args
    parser.add_argument(
        '--seed-average',
        action='store_true',
        help='average results per seed'
    )
    parser.add_argument(
        '--link-best',
        action='store_true',
        help='do not link or relink best smatch model'
    )
    parser.add_argument(
        '--no-print',
        action='store_true',
        help='do not print'
    )
    return parser.parse_args()


def mean(items):
    return float(sum(items)) / len(items)


def std(items):
    mu = mean(items)
    if (len(items) - 1) == 0:
        return 0.0
    else:
        return sqrt(float(sum([(x - mu)**2 for x in items])) / (len(items) - 1))


def get_score_from_log(file_path):
    results = None
    with open(file_path) as fid:
        for line in fid:
            if results_re.match(line):
                results = results_re.match(line).groups()
                results = list(map(float, results))
                break

    return results[0] if results else None


def collect_results(args, results_regex):

    # Find folders of the form /path/to/epoch_folders
    epoch_folders = [
        x[0] 
        for x in os.walk(args.checkpoints) 
        if 'epoch_tests' in x[0]
    ]

    # loop ove those folders
    items = []
    for epoch_folder in epoch_folders:

        item = {}

        # data in {epoch_folder}/../
        # assume containing folder is the model folder
        model_folder = epoch_folder.replace('epoch_tests', '')
        model_files = os.listdir(model_folder)
        # list all checkpoints
        checkpoints = list(filter(checkpoint_re.match, model_files))
        stdout_numbers = set([
            int(checkpoint_re.match(dfile).groups()[0])
            for dfile in checkpoints
        ])

        # data in epoch_folder
        epoch_files = os.listdir(epoch_folder)
        checkpoint_logs = list(filter(results_regex.match, epoch_files))
        # scores
        scores = {}
        for stdout in checkpoint_logs:
            epoch = int(results_regex.match(stdout).groups()[0])
            score = get_score_from_log(f'{epoch_folder}/{stdout}')
            if score is not None:
                scores[epoch] = score
        if not scores:
            continue
<<<<<<< HEAD
        best_SMATCH = sorted(scores.items(), key=lambda x: x[1])[-1]
        missing_epochs = list(stdout_numbers - set(scores.keys()))

        item = {
=======
        # get top 3 scores and epochs    
        third_best_SMATCH, second_best_SMATCH, best_SMATCH = \
            sorted(scores.items(), key=lambda x: x[1])[-3:]
        missing_epochs = list(stdout_numbers - set(scores.keys()))

        # look for weight ensemble results
        if os.path.isfile(f'{model_folder}/top3-average/valid.smatch'):
            weight_ensemble_smatch = get_score_from_log(
                f'{model_folder}/top3-average/valid.smatch'
            )
        elif os.path.isfile(f'{model_folder}/top3-average/valid.wiki.smatch'):
            weight_ensemble_smatch = get_score_from_log(
                f'{model_folder}/top3-average/valid.wiki.smatch'
            )
        else:    
            weight_ensemble_smatch = None

        items.append({
>>>>>>> b8d9dfcd
            'folder': model_folder,
            'best_SMATCH': best_SMATCH[1],
            'best_SMATCH_epoch': int(best_SMATCH[0]),
            'second_best_SMATCH': second_best_SMATCH[1],
            'second_best_SMATCH_epoch': int(second_best_SMATCH[0]),
            'third_best_SMATCH': third_best_SMATCH[1],
            'third_best_SMATCH_epoch': int(third_best_SMATCH[0]),
            'num_missing_epochs': len(missing_epochs),
            'num': 1
<<<<<<< HEAD
        }

        items.append(item)
=======
        })

        if weight_ensemble_smatch is not None:
            items.append({
                'folder': f'{model_folder} (pt ensemble)',
                'best_SMATCH': weight_ensemble_smatch,
                'best_SMATCH_epoch': int(best_SMATCH[0]),
                'num_missing_epochs': len(missing_epochs),
                'num': 1,
            })
>>>>>>> b8d9dfcd

    return items


def seed_average(items):

    # cluster by key
    clusters = defaultdict(list)
    for item in items:
        key = re.sub('-seed[0-9]+', '', item['folder'])
        clusters[key].append(item)

    # merge
    merged_items = []
    for key, cluster_items in clusters.items():

        def average(field):
<<<<<<< HEAD
            return mean([x[field] for x in cluster_items])
=======
            if any([x[field] is None for x in cluster_items]):
                return None
            else:
                return mean([x[field] for x in cluster_items])
>>>>>>> b8d9dfcd

        def stdev(field):
            return 2*std([x[field] for x in cluster_items])

        def maximum(field):
            return max([x[field] for x in cluster_items])

        merged_items.append({
            'folder': key,
            'best_SMATCH': average('best_SMATCH'),
            'best_SMATCH_std': stdev('best_SMATCH'),
            'best_SMATCH_epoch': maximum('best_SMATCH_epoch'),
            'num_missing_epochs': maximum('num_missing_epochs'),
            'num': len(cluster_items)
        })

        if all(['best_CE_SMATCH' in item for item in items]):
            merged_items[-1]['best_CE_SMATCH'] = average('best_CE_SMATCH')

    return merged_items


def print_table(args, items, pattern):

   
    # add shortname as folder removing checkpoints root, get max length of
    # name for padding print
    for item in items:
        item['shortname'] = item['folder'].replace(args.checkpoints, '')
    max_name_len = max(len(item['shortname']) for item in items)
    
    print(f'\n{pattern}')
    for item in sorted(items, key=lambda x: x['best_SMATCH']):
        display_str = ''
        display_str = '{:<{width}}  ({:d}) ({:d})'.format(
            item['shortname'],
            item['num'],
            item['best_SMATCH_epoch'],
            width=max_name_len + 2
        )
        display_str += ' SMATCH {:2.1f}'.format(100*item['best_SMATCH'])
        if 'best_SMATCH_std' in item:
            display_str += ' ({:3.1f})'.format(100*item['best_SMATCH_std'])
        if 'num_missing_epochs' in item and item['num_missing_epochs'] > 0:
            display_str += ' {:d}!'.format(item['num_missing_epochs'])
        print(display_str)
    print("")


if __name__ == '__main__':

    # ARGUMENT HANDLING
    args = argument_parsing()

    # Separate results with and without wiki
    for result_regex in [stdout_re, stdout_re_wiki]:

<<<<<<< HEAD
        # collect results and link best SMATCH result
=======
        # collect results for each model
>>>>>>> b8d9dfcd
        items = collect_results(args, result_regex)

        # link best SMATCH model
        if args.link_best:
            for item in items:
<<<<<<< HEAD
                model_folder = item['folder']
                epoch = item['best_SMATCH_epoch']
                target_best = f'{os.path.realpath(model_folder)}/checkpoint_best_SMATCH.pt'
                source_best = f'checkpoint{epoch}.pt'
                # We may have created a link before to a worse model, remove it
                if os.path.isfile(target_best) and os.path.realpath(target_best) != source_best:
                    os.remove(target_best)
                if not os.path.isfile(target_best):
                    os.symlink(source_best, target_best)
=======

                if 'third_best_SMATCH_epoch' not in intem:
                    continue

                model_folder = os.path.realpath(item['folder'])
                for rank in ['best', 'second_best', 'third_best']: 
                    epoch = item[f'{rank}_SMATCH_epoch']
                    target_best = f'{model_folder}/checkpoint_{rank}_SMATCH.pt'
                    source_best = f'checkpoint{epoch}.pt'
                    # We may have created a link before to a worse model,
                    # remove it
                    if (
                        os.path.isfile(target_best) and
                        os.path.realpath(target_best) != source_best
                    ):
                        os.remove(target_best)
                    if not os.path.isfile(target_best):
                        os.symlink(source_best, target_best)
>>>>>>> b8d9dfcd

        if items != [] and not args.no_print:
            # average over seeds
            if args.seed_average:
                items = seed_average(items)
            print_table(args, items, result_regex.pattern)<|MERGE_RESOLUTION|>--- conflicted
+++ resolved
@@ -107,12 +107,6 @@
                 scores[epoch] = score
         if not scores:
             continue
-<<<<<<< HEAD
-        best_SMATCH = sorted(scores.items(), key=lambda x: x[1])[-1]
-        missing_epochs = list(stdout_numbers - set(scores.keys()))
-
-        item = {
-=======
         # get top 3 scores and epochs    
         third_best_SMATCH, second_best_SMATCH, best_SMATCH = \
             sorted(scores.items(), key=lambda x: x[1])[-3:]
@@ -131,7 +125,6 @@
             weight_ensemble_smatch = None
 
         items.append({
->>>>>>> b8d9dfcd
             'folder': model_folder,
             'best_SMATCH': best_SMATCH[1],
             'best_SMATCH_epoch': int(best_SMATCH[0]),
@@ -141,11 +134,6 @@
             'third_best_SMATCH_epoch': int(third_best_SMATCH[0]),
             'num_missing_epochs': len(missing_epochs),
             'num': 1
-<<<<<<< HEAD
-        }
-
-        items.append(item)
-=======
         })
 
         if weight_ensemble_smatch is not None:
@@ -156,7 +144,6 @@
                 'num_missing_epochs': len(missing_epochs),
                 'num': 1,
             })
->>>>>>> b8d9dfcd
 
     return items
 
@@ -174,14 +161,10 @@
     for key, cluster_items in clusters.items():
 
         def average(field):
-<<<<<<< HEAD
-            return mean([x[field] for x in cluster_items])
-=======
             if any([x[field] is None for x in cluster_items]):
                 return None
             else:
                 return mean([x[field] for x in cluster_items])
->>>>>>> b8d9dfcd
 
         def stdev(field):
             return 2*std([x[field] for x in cluster_items])
@@ -239,27 +222,12 @@
     # Separate results with and without wiki
     for result_regex in [stdout_re, stdout_re_wiki]:
 
-<<<<<<< HEAD
-        # collect results and link best SMATCH result
-=======
         # collect results for each model
->>>>>>> b8d9dfcd
-        items = collect_results(args, result_regex)
+                items = collect_results(args, result_regex)
 
         # link best SMATCH model
         if args.link_best:
             for item in items:
-<<<<<<< HEAD
-                model_folder = item['folder']
-                epoch = item['best_SMATCH_epoch']
-                target_best = f'{os.path.realpath(model_folder)}/checkpoint_best_SMATCH.pt'
-                source_best = f'checkpoint{epoch}.pt'
-                # We may have created a link before to a worse model, remove it
-                if os.path.isfile(target_best) and os.path.realpath(target_best) != source_best:
-                    os.remove(target_best)
-                if not os.path.isfile(target_best):
-                    os.symlink(source_best, target_best)
-=======
 
                 if 'third_best_SMATCH_epoch' not in intem:
                     continue
@@ -278,7 +246,6 @@
                         os.remove(target_best)
                     if not os.path.isfile(target_best):
                         os.symlink(source_best, target_best)
->>>>>>> b8d9dfcd
 
         if items != [] and not args.no_print:
             # average over seeds
