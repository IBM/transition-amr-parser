import os
import glob
import subprocess
import re
import argparse
from math import sqrt, ceil
from collections import defaultdict

checkpoint_re = re.compile('checkpoint([0-9]+)\.pt')
las_re = re.compile('dec-checkpoint([0-9]+)\.las')
smatch_re = re.compile('dec-checkpoint([0-9]+)\.smatch')
smatch_re_wiki = re.compile('dec-checkpoint([0-9]+)\.wiki\.smatch')
smatch_results_re = re.compile('^F-score: ([0-9\.]+)')
las_results_re = re.compile('UAS: ([0-9\.]+) % LAS: ([0-9\.]+) %')
model_folder_re = re.compile('(.*)-seed([0-9]+)')


def argument_parsing():

    # Argument hanlding
    parser = argparse.ArgumentParser(
        description='Organize model results'
    )
    # jbinfo args
    parser.add_argument(
        '--checkpoints',
        type=str,
        default='DATA/AMR/models/',
        help='Folder containing model folders (containing themselves checkpoints, config.sh etc)'
    )
    parser.add_argument(
        '--min-epoch-delta',
        type=int,
        default=10,
        help='Minimum for the difference between best valid epoch and max epochs'
    )
    # jbinfo args
    parser.add_argument(
        '--seed-average',
        action='store_true',
        help='average results per seed'
    )
    parser.add_argument(
        '--link-best',
        action='store_true',
        help='do not link or relink best smatch model'
    )
    parser.add_argument(
        '--no-print',
        action='store_true',
        help='do not print'
    )
    parser.add_argument(
        '--set',
        default='valid',
        choices=['valid', 'test'],
        help='Set of the results'
    )
    parser.add_argument(
        '--no-split-name',
        action='store_true',
        help='do not split model name into components'
    )
    return parser.parse_args()


def yellow(string):
    return "\033[93m%s\033[0m" % string


def red(string):
    return "\033[91m%s\033[0m" % string


def mean(items):
    return float(sum(items)) / len(items)


def std(items):
    mu = mean(items)
    if (len(items) - 1) == 0:
        return 0.0
    else:
        return sqrt(float(sum([(x - mu)**2 for x in items])) / (len(items) - 1))


def get_score_from_log(file_path, score_name):

    results = None

    if score_name == 'smatch':
        regex = smatch_results_re
    elif score_name == 'las':
        regex = las_results_re
    else:
        raise Exception(f'Unknown score type {score_name}')

    with open(file_path) as fid:
        for line in fid:
            if regex.match(line):
                results = regex.match(line).groups()
                results = list(map(float, results))
                break

    return results


def collect_results(args, results_regex, score_name):

    # Find folders of the form /path/to/epoch_folders
    epoch_folders = [
        x[0] 
        for x in os.walk(args.checkpoints) 
        if 'epoch_tests' in x[0]
    ]

    # loop ove those folders
    items = []
    for epoch_folder in epoch_folders:

        item = {}

        # data in {epoch_folder}/../
        # assume containing folder is the model folder
        model_folder = epoch_folder.replace('epoch_tests', '')
        model_files = os.listdir(model_folder)
        # list all checkpoints
        checkpoints = list(filter(checkpoint_re.match, model_files))
        stdout_numbers = set([
            int(checkpoint_re.match(dfile).groups()[0])
            for dfile in checkpoints
        ])

        # data in epoch_folder
        epoch_files = os.listdir(epoch_folder)
        checkpoint_logs = list(filter(results_regex.match, epoch_files))
        # scores
        scores = {}
        for stdout in checkpoint_logs:
            epoch = int(results_regex.match(stdout).groups()[0])
            score = get_score_from_log(f'{epoch_folder}/{stdout}', score_name)
            if score is not None:
                scores[epoch] = score
        if not scores:
            continue

        # get top 3 scores and epochs    
        if score_name == 'las':
            sort_idx = 1
        else:    
            sort_idx = 0
        models = sorted(scores.items(), key=lambda x: x[1][sort_idx])
        if len(models) >= 3:
            third_best_score, second_best_score, best_score = models[-3:]
        elif len(models) == 2:
            second_best_score, best_score = models
            third_best_score = [-1, -1]
        else:
            best_score = models[0]
            second_best_score = [-1, -1]
            third_best_score = [-1, -1]

        # get top 3, but second and third happening before last
        top3_prev = [(None, None), (None, None)]
        idx = 0
        for m in models[::-2]:
            number, score = m
            if number < models[-1][0]:
                top3_prev[idx] = m
                idx += 1
            if idx == 2:    
                break

        # Find if checkpoints have been deleted
        deleted_checkpoints = False
        for score in [best_score, second_best_score, third_best_score]:
            if score[0] == -1:
                continue
            if not os.path.isfile(f'{model_folder}/checkpoint{score[0]}.pt'):
                deleted_checkpoints = True
                break

        # find out epoch checkpoints that still need to be run
        missing_epochs = list(stdout_numbers - set(scores.keys()))

        items.append({
            'folder': model_folder,
            # top scores
            f'best_{score_name}': best_score[1],
            f'second_best_{score_name}': second_best_score[1],
            f'third_best_{score_name}': third_best_score[1],
            f'second_best_before_{score_name}': top3_prev[1][1],
            f'third_best_before_{score_name}': top3_prev[0][1],
            # top score epochs 
            f'best_{score_name}_epoch': int(best_score[0]),
            f'second_best_{score_name}_epoch': int(second_best_score[0]),
            f'third_best_{score_name}_epoch': int(third_best_score[0]),
            f'second_best_before_{score_name}_epoch': top3_prev[1][0],
            f'third_best_before_{score_name}_epoch': top3_prev[0][0],
            # any top score checkpoints missing
            'deleted_checkpoints': deleted_checkpoints,
            # other
            'max_epochs': max(stdout_numbers),
            'num_missing_epochs': len(missing_epochs),
            'num': 1,
            'ensemble': False
        })

    return items


def get_extra_results(args):

    # Find folders of the form /path/to/epoch_folders
    epoch_folders = [
        x[0] 
        for x in os.walk(args.checkpoints) 
        if 'epoch_tests' in x[0]
    ]

    # loop ove those folders
    items = []
    for epoch_folder in epoch_folders:

        item = {}

        # data in {epoch_folder}/../
        # assume containing folder is the model folder
        model_folder = epoch_folder.replace('epoch_tests', '')

        # Extra results
        for extra_exp in glob.glob(f'{model_folder}/*/{args.set}*.{score_name}'):
    
            # look for extra experiments
            exp_tag = os.path.basename(os.path.dirname(extra_exp)) 
    
            if exp_tag == 'epoch_tests':
                continue
    
            if os.path.isfile(f'{model_folder}/{exp_tag}/{args.set}.{score_name}'):
                exp_smatch = get_score_from_log(
                    f'{model_folder}/{exp_tag}/{args.set}.{score_name}',
                    score_name
                )
            elif os.path.isfile(
                f'{model_folder}/{exp_tag}/{args.set}.wiki.{score_name}'
            ):
                exp_smatch = get_score_from_log(
                    f'{model_folder}/{exp_tag}/{args.set}.wiki.{score_name}',
                    score_name
                )
            else:    
                exp_smatch = None

            if exp_smatch is not None:
                items.append({
                    'folder': f'{model_folder}',
                    f'best_{score_name}': exp_smatch,
                    f'best_{score_name}_epoch': 0,
                    'max_epochs': 0,
                    'num_missing_epochs': 0,
                    'deleted_checkpoints': False,
                    'num': 1,
                    'ensemble': True,
                    'extra_exp': exp_tag
                })

    return items


def seed_average(items):
    """
    Aggregate stats for different seeds of same model
    """

    # cluster by key
    clusters = defaultdict(list)
    seeds = defaultdict(list)
    for item in items:
        key, seed = model_folder_re.match(item['folder']).groups()
        if 'extra_exp' in item:
            key += ' '
            key += item['extra_exp']
        clusters[key].append(item)
        seeds[key].append(seed)

    # merge
    merged_items = []
    for key, cluster_items in clusters.items():

        def results_map(field, fun):
            if any([x[field] is None for x in cluster_items]):
                return None
            else:
                if isinstance(cluster_items[0][field], list):
                    num_types = len(cluster_items[0][field])
                    results = []
                    for t in range(num_types):
                        results.append(fun(
                            [x[field][t] for x in cluster_items]
                        ))
                    return results
                else:    
                    return fun([x[field] for x in cluster_items])
        def fany(field):
            return results_map(field, any)

        def average(field):
            return results_map(field, mean)

        def stdev(field):
            return results_map(field, lambda x: std(x))

        def maximum(field):
            return results_map(field, max)

        merged_items.append({
            'folder': key,
            f'best_{score_name}': average(f'best_{score_name}'),
            f'best_{score_name}_std': stdev(f'best_{score_name}'),
            f'best_{score_name}_epoch': ceil(average(f'best_{score_name}_epoch')),
            'max_epochs': ceil(average('max_epochs')),
            'num_missing_epochs': maximum('num_missing_epochs'),
            'num': len(cluster_items),
            'seeds': seeds[key],
            'deleted_checkpoints': fany('deleted_checkpoints')
        })

        if all(['best_CE_{score_name}' in item for item in items]):
            merged_items[-1][f'best_CE_{score_name}'] = \
                average(f'best_CE_{score_name}')

    return merged_items


def print_table(args, items, pattern, score_name, min_epoch_delta, 
                split_name=True):
   
    # add shortname as folder removing checkpoints root, get max length of
    # name for padding print
    # scale of the read results
    if score_name == 'las':
        sort_idx = 1
        scale = 1
    elif score_name == 'smatch':
        sort_idx = 0
        scale = 100
    
    print(f'\n{pattern}')
    # Header
    if split_name:
        centering = ['<', '<', '<', '<', '^', '^']
        row = ['data/oracle', 'features', 'model', 'extra', 'seeds', 'best epoch']
    else:
        centering = ['<', '^', '^']
        row = ['name', 'seed', 'best epoch']
    if score_name == 'las':
        centering.extend(['^', '^'])
        row.extend(['UAS', 'LAS'])
    else:
        centering.append('^')
        row.append('SMATCH')
    # extra warning
    centering.append('<')
    row.append('')
    # style for rows
    rows = [row]    

    # Loop over table rows
    for item in sorted(items, key=lambda x: x[f'best_{score_name}'][sort_idx]):

        row = []

        # name 
        shortname = item['folder'].replace(args.checkpoints, '')
        shortname = shortname[1:] if shortname[0] == '/' else shortname
        shortname = shortname[:-1] if shortname[-1] == '/' else shortname
        if split_name:
<<<<<<< HEAD
            pieces = shortname.split('_')
            pieces = ['_'.join(pieces[:-2])] + pieces[-2:] 
=======
            # Remove slash at start of end 
            shortname = shortname[1:] if shortname[0] == '/' else shortname
            shortname = shortname[:-1] if shortname[-1] == '/' else shortname
            # ignore _ on first field
            main_pieces = shortname.split()
            if len(main_pieces) > 1:
                pieces = main_pieces[0].split('_') + [main_pieces[-1]]
            else:
                pieces = shortname.split('_') + ['']

>>>>>>> ff2ad63b
            if 'extra_exp' in item:
                pieces[-1] += ' '.join(item['extra_exp'].split('_'))

            row.extend(pieces)
        else:    
            if 'extra_exp' in item:
                shortname += ' '
                shortname += item['extra_exp']
            row.append(shortname)

        # number of seeds
        row.append('{}'.format(item['num']))

        # best epoch
        epoch_delta = item['max_epochs'] - item[f'best_{score_name}_epoch']
        convergence_epoch = '{:d}'.format(item[f'best_{score_name}_epoch'])
        # check if some checkpoint was deleted by
        folder = item['folder']
        if item['deleted_checkpoints']:
            convergence_epoch = red(f'{convergence_epoch}')
        elif epoch_delta < min_epoch_delta:
            convergence_epoch = yellow(f'{convergence_epoch}')
        row.append('{:s}/{:d}'.format(convergence_epoch, item['max_epochs']))

        if score_name == 'las':
            
            # first score
            cell_str = '{:2.1f}'.format(
                scale * item[f'best_{score_name}'][0]
            )
            if f'best_{score_name}_std' in item:
                cell_str += ' ({:3.1f})'.format(
                    scale * item[f'best_{score_name}_std'][0]
                )
            row.append(cell_str)

            # second score
            cell_str = '{:2.1f}'.format(
                scale * item[f'best_{score_name}'][1]
            )
            if f'best_{score_name}_std' in item:
                cell_str += ' ({:3.1f})'.format(
                    scale * item[f'best_{score_name}_std'][1]
                )
            row.append(cell_str)

        else:

            # first score
            cell_str = '{:2.1f}'.format(
                scale * item[f'best_{score_name}'][0]
            )
            if f'best_{score_name}_std' in item:
                cell_str += ' ({:3.1f})'.format(
                    scale * item[f'best_{score_name}_std'][0]
                )
            row.append(cell_str)
 
        # missing epochs for test
        if 'num_missing_epochs' in item and item['num_missing_epochs'] > 0:
            row.append(yellow(' {:d}!'.format(item['num_missing_epochs'])))
        else:    
            row.append('')

        # collect
        assert len(centering) == len(row)
        rows.append(row)

    ptable(rows, centering)


def ptable(rows, centering):

    num_columns = len(rows[0])
    # bash scape chars (used for formatting, have length 0 on display)
    BASH_SCAPE = re.compile('\\x1b\[\d+m|\\x1b\[0m')
    column_widths = [max([len(BASH_SCAPE.sub('', row[i])) for row in rows]) for i in range(num_columns)]

    table_str = []
    col_sep = ' '
    for i,  row in enumerate(rows):
        row_str = []
        for j, cell in enumerate(row):
            # need to discount for bash scape chars
            delta = len(cell) - len(BASH_SCAPE.sub('', cell))
            if i == 0:
                # Header has all cells centered
                align = '^'
            else:    
                align = centering[j]
            row_str.append('{:{align}{width}} '.format(cell, align=align, width=column_widths[j] + delta))
        table_str.append(col_sep.join(row_str))
            
    row_sep = '\n'
    print(row_sep.join(table_str))
    print("")


def link_top_models(items, score_name):

    for item in items:
    
        if f'third_best_{score_name}_epoch' not in item:
            continue

        model_folder = os.path.realpath(item['folder'])
        # TODO: Decide if we want this disabled or not
        # for rank in ['best', 'second_best', 'third_best', 'second_best_before', 'third_best_before']: 
        for rank in ['best', 'second_best', 'third_best']: 
            epoch = item[f'{rank}_{score_name}_epoch']

            # skip if no model found
            if epoch == -1:
                continue

            score_name_caps = score_name.upper()
            target_best = (f'{model_folder}/'
                           f'checkpoint_{rank}_{score_name_caps}.pt')
            source_best = f'checkpoint{epoch}.pt'
            # We may have created a link before to a worse model,
            # remove it
            if (
                os.path.islink(target_best) and
                os.path.basename(os.path.realpath(target_best)) != 
                    source_best
            ):
                os.remove(target_best)
            if not os.path.islink(target_best):
                os.symlink(source_best, target_best)


if __name__ == '__main__':

    # ARGUMENT HANDLING
    args = argument_parsing()

    # Separate results with and without wiki
    for result_regex in [smatch_re, smatch_re_wiki, las_re]:

        # get name of score
        score_name = result_regex.pattern.split('.')[-1]

        # collect results for each model
        items = []
        if args.set == 'valid':
            items = collect_results(args, result_regex, score_name)
        items.extend(get_extra_results(args))

        if items == []:
            continue

        # link best score model
        if args.link_best:
            link_top_models(items, score_name)

        if items != [] and not args.no_print:
            # average over seeds
            if args.seed_average:
                folders = [x['folder'] for x in items]
                items = seed_average(items)
            print_table(args, items, result_regex.pattern, score_name, 
                        args.min_epoch_delta, 
                        split_name=not args.no_split_name)<|MERGE_RESOLUTION|>--- conflicted
+++ resolved
@@ -376,10 +376,6 @@
         shortname = shortname[1:] if shortname[0] == '/' else shortname
         shortname = shortname[:-1] if shortname[-1] == '/' else shortname
         if split_name:
-<<<<<<< HEAD
-            pieces = shortname.split('_')
-            pieces = ['_'.join(pieces[:-2])] + pieces[-2:] 
-=======
             # Remove slash at start of end 
             shortname = shortname[1:] if shortname[0] == '/' else shortname
             shortname = shortname[:-1] if shortname[-1] == '/' else shortname
@@ -390,7 +386,6 @@
             else:
                 pieces = shortname.split('_') + ['']
 
->>>>>>> ff2ad63b
             if 'extra_exp' in item:
                 pieces[-1] += ' '.join(item['extra_exp'].split('_'))
 
