--- conflicted
+++ resolved
@@ -24,11 +24,7 @@
     --in-sentences ${oracle_folder}/train.tokens \
     --in-actions ${oracle_folder}/train.actions \
     --out-amr ${oracle_folder}/train.amr \
-<<<<<<< HEAD
-   --in-rule-stats ${oracle_folder}/train.rules.json \
-=======
-    --in-rule-stats ${oracle_folder}/train.rules.json \
->>>>>>> 8ab8dfc8
+    --in-rule-stats ${oracle_folder}/train.rules.json 
 
 # evaluate oracle performance
 # austin0: F-score: 0.9379
@@ -55,11 +51,7 @@
     --in-sentences ${oracle_folder}/dev.tokens \
     --in-actions ${oracle_folder}/dev.actions \
     --out-amr ${oracle_folder}/dev.amr \
-<<<<<<< HEAD
-    --action-rules-from-stats ${oracle_folder}/train.rules.json \
-=======
-    --in-rule-stats ${oracle_folder}/dev.rules.json \
->>>>>>> 8ab8dfc8
+    --in-rule-stats ${oracle_folder}/dev.rules.json 
 
 # evaluate oracle performance
 echo "Evaluating Oracle"
