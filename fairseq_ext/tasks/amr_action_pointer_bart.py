--- conflicted
+++ resolved
@@ -95,16 +95,13 @@
 
     # tgt: force decoding partial actions
     tgt_force_actions = None
-<<<<<<< HEAD
     # if split != 'train':
     if os.path.exists(filename_prefix + tgt_fdec):
-=======
-    if split != 'train':
->>>>>>> 1bc24f0e
-        tgt_force_actions = []
-        with open(filename_prefix + tgt_fdec, 'r', encoding='utf-8') as f:
-            for line in f:
-                tgt_force_actions.append(eval(line))
+        if split != 'train':
+            tgt_force_actions = []
+            with open(filename_prefix + tgt_fdec, 'r', encoding='utf-8') as f:
+                for line in f:
+                    tgt_force_actions.append(eval(line))
 
     # tgt: actions pointers
     tgt_pos = load_indexed_dataset(filename_prefix + tgt_pos, tgt_dict, dataset_impl)
