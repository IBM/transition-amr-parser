from setuptools import setup, find_packages

<<<<<<< HEAD
VERSION = '0.3.4'
=======
VERSION = '0.4.0'

# this is what usually goes on requirements.txt
install_requires = [
    # NOTE: For PPCs we need to relax these two to 1.2 and 2.0.16
    'torch<=1.2,<=1.3',
    'spacy<=2.0.16',
    #'spacy==2.2.3',
    'fairseq==0.8.0',
    'h5py',
    'tqdm',
    # for scoring
    'smatch==1.0.4',
    # for debugging
    'ipdb',
    'line_profiler',
    'pyinstrument',
    'packaging',
    # unclear why these are missing
    'dataclasses',
    'hydra-core',
    'omegaconf'
]
>>>>>>> 9e028ecc

# You need to pip install the requirements.txt first
setup(
    name='transition_amr_parser',
    # python_requires='>=3.7',
    version=VERSION,
    description="Trasition-based AMR parser tools",
    py_modules=['transition_amr_parser', 'fairseq_ext'],
    entry_points={
        'console_scripts': [
            'amr-learn = transition_amr_parser.learn:main',
            'amr-parse = transition_amr_parser.parse:main',
            'amr-oracle = transition_amr_parser.data_oracle:main',
            'amr-fake-parse = transition_amr_parser.fake_parse:main',
            'amr-edit = transition_amr_parser.edit:main'
        ]
    },
    packages=find_packages(),
    install_requires=install_requires,
)<|MERGE_RESOLUTION|>--- conflicted
+++ resolved
@@ -1,8 +1,5 @@
 from setuptools import setup, find_packages
 
-<<<<<<< HEAD
-VERSION = '0.3.4'
-=======
 VERSION = '0.4.0'
 
 # this is what usually goes on requirements.txt
@@ -26,7 +23,6 @@
     'hydra-core',
     'omegaconf'
 ]
->>>>>>> 9e028ecc
 
 # You need to pip install the requirements.txt first
 setup(
