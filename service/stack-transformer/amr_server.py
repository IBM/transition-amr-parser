--- conflicted
+++ resolved
@@ -65,14 +65,7 @@
 
 def serve():
     # Argument handling
-<<<<<<< HEAD
-    parser = options.get_interactive_generation_parser()
-    options.add_optimization_args(parser)
-    add_server_arguments(parser)
-    args = options.parse_args_and_arch(parser)
-=======
     args = argument_parser()
->>>>>>> ba1002be
 
     server = grpc.server(futures.ThreadPoolExecutor(max_workers=1))
     amr_pb2_grpc.add_AMRBatchServerServicer_to_server(Parser(args), server)
