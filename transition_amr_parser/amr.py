import sys
<<<<<<< HEAD
from transition_amr_parser.utils import print_log
from collections import defaultdict


def find_subgraph_edges2(total_edges, split_node_id):

    children = defaultdict(list)
    for t in total_edges:
        children[t[0]].append(t)
    
    # Find subgraph first
    subgraph_edges = []
    prev_nodes = []
    node_id = split_node_id
    while True:
        if node_id not in children:
            # backtrack to parent
            node_id = prev_node_id
        edges = [e for e in children[node_id] if e not in subgraph_edges]
        if edges:
            edge = edges[0]
            prev_node_id = node_id
            node_id = edge[2]
            subgraph_edges.append(edge)
        elif prev_node_id == split_node_id:
            # no more edges and at the root of subgraph, exit
            break    
        else:
            # backtrack to parent
            node_id = prev_node_id
    
    import ipdb; ipdb.set_trace(context=30)
    print()


def find_subgraph_edges(total_edges, split_node_id):

    children = defaultdict(list)
    for t in total_edges:
        children[t[0]].append(t)
    
    # Find subgraph first
    subgraph_edges = []
    nodes = [split_node_id]
    while nodes:
        if nodes[-1] not in children:
            # backtrack to previous node
            nodes.pop()
        # get edges from current node to children
        edges = [e for e in children[nodes[-1]] if e not in subgraph_edges]
        if edges:
            edge = edges[0]
            node_id = edge[2]
            nodes.append(node_id)
            subgraph_edges.append(edge)
        else:
            # backtrack to previous node
            nodes.pop()
=======
import re
from collections import Counter


class InvalidAMRError(Exception):
    pass
>>>>>>> 05383474

    return subgraph_edges
    

class AMR:

    def __init__(self, tokens=None, root='', nodes=None, edges=None, alignments=None, score=0.0):

        if alignments is None:
            alignments = {}
        if edges is None:
            edges = []
        if nodes is None:
            nodes = {}
        if tokens is None:
            tokens = []
        self.tokens = tokens
        self.root = root
        self.nodes = nodes
        self.edges = edges
        self.alignments = alignments
        self.score = score

        self.token2node_memo = {}

    def __str__(self):
        output = ''
        # tokens
        output += '# ::tok ' + (' '.join(self.tokens)) + '\n'
        # score
        if self.score:
            output += f'# ::scr\t{self.score}\n'
        # nodes
        for n in self.nodes:
            alignment = ''
            if n in self.alignments and self.alignments[n]:
                if type(self.alignments[n]) == int:
                    alignment = f'\t{self.alignments[n]-1}-{self.alignments[n]}'
                else:
                    alignments_in_order = sorted(list(self.alignments[n]))
                    alignment = f'\t{alignments_in_order[0]-1}-{alignments_in_order[-1]}'
            output += f'# ::node\t{n}\t{self.nodes[n] if n in self.nodes else "None"}' + alignment + '\n'
        # root
        root = self.root
        alignment = ''
        # if root in self.alignments and self.alignments[root]:
        #     if type(self.alignments[root]) == int:
        #         alignment = f'\t{self.alignments[root]-1}-{self.alignments[root]}'
        #     else:
        #         alignments_in_order = sorted(list(self.alignments[root]))
        #         alignment = f'\t{alignments_in_order[0]-1}-{alignments_in_order[-1]}'
        if self.root:
            output += f'# ::root\t{root}\t{self.nodes[root] if root in self.nodes else "None"}' + alignment + '\n'
        # edges
        for s, r, t in self.edges:
            r = r.replace(':', '')
            output += f'# ::edge\t{self.nodes[s] if s in self.nodes else "None"}\t{r}\t{self.nodes[t] if t in self.nodes else "None"}\t{s}\t{t}\t\n'
        return output

    def split(self, split_node_id):
        '''
        Return two AMR graphs resulting from splitting a graph by a node.
        '''
        assert split_node_id in self.nodes

        # Child subgraph edges
        child_subgraph_edges = find_subgraph_edges(self.edges, split_node_id)
        # Parent subgraph edges
        father_subgraph_edges = []
        for edge in self.edges:
            if edge not in child_subgraph_edges:
                father_subgraph_edges.append(edge)

        # Instantiate clases
        child_amr = self.subgraph_from_edges(
            split_node_id,
            child_subgraph_edges
        )
        parent_amr = self.subgraph_from_edges(
            self.root,
            father_subgraph_edges
        )

        return parent_amr, child_amr


    def subgraph_from_edges(self, root_id, subgraph_edges):

        # Get node ids
        subgraph_node_ids = set()
        for e in subgraph_edges:
            subgraph_node_ids |= set([e[0]])
            subgraph_node_ids |= set([e[2]])

        # get nodes 
        subgraph_nodes = {
            node_id: node 
            for node_id, node in self.nodes.items() 
            if node_id in subgraph_node_ids
        }

        # get alignments
        subgraph_alignments = {
            node_id: alignments 
            for node_id, alignments in self.alignments.items() 
            if node_id in subgraph_node_ids
        }

        # we use all the tokens as we do not know where the boundaries are.
        # Also alignments refer to absolute positions.

        return AMR(
            root=root_id, 
            tokens=self.tokens,
            edges=subgraph_edges, 
            nodes=subgraph_nodes,
            alignments=subgraph_alignments
        )

    def get_entity_nodes(self):
        entity_ids = []
        for t in self.edges:
            if t[1] == ':name' and self.nodes[t[2]] == 'name':
                root_node = t[0]
                name_node = t[2]
                name_nodes = [t[2] for t in self.edges if t[0] == name_node]
                entity_ids.append([root_node, name_nodes])
        return entity_ids

    def alignmentsToken2Node(self, token_id):
        if token_id not in self.token2node_memo:
            self.token2node_memo[token_id] = sorted([node_id for node_id in self.alignments if token_id in self.alignments[node_id]])
        return self.token2node_memo[token_id]

    def copy(self):
        return AMR(self.tokens.copy(), self.root, self.nodes.copy(), self.edges.copy(), self.alignments.copy(), self.score)

    """
    Outputs all edges such that source and target are in node_ids
    """

    def findSubGraph(self, node_ids):
        if not node_ids:
            return AMR()
        potential_root = node_ids.copy()
        sg_edges = []
        for x, r, y in self.edges:
            if x in node_ids and y in node_ids:
                sg_edges.append((x, r, y))
                if y in potential_root:
                    potential_root.remove(y)
        root = potential_root[0] if len(potential_root) > 0 else node_ids[0]
        return AMR(root=root,
                   edges=sg_edges,
                   nodes={n: self.nodes[n] for n in node_ids})

    def toJAMRString(self, only_penman=False, allow_incomplete=False):
        output = str(self)

        # amr string
        amr_string = f'[[{self.root}]]'
        new_ids = {}
        for n in self.nodes:
            new_id = self.nodes[n][0] if self.nodes[n] else 'x'
            if new_id.isalpha() and new_id.islower():
                if new_id in new_ids.values():
                    j = 2
                    while f'{new_id}{j}' in new_ids.values():
                        j += 1
                    new_id = f'{new_id}{j}'
            else:
                j = 0
                while f'x{j}' in new_ids.values():
                    j += 1
                new_id = f'x{j}'
            new_ids[n] = new_id
        depth = 1
        nodes = {self.root}
        completed = set()
        while '[[' in amr_string:
            tab = '      '*depth
            for n in nodes.copy():
                id = new_ids[n] if n in new_ids else 'r91'
                concept = self.nodes[n] if n in new_ids and self.nodes[n] else 'None'
                edges = sorted([e for e in self.edges if e[0] == n], key=lambda x: x[1])
                targets = set(t for s, r, t in edges)
                edges = [f'{r} [[{t}]]' for s, r, t in edges]
                children = f'\n{tab}'.join(edges)
                if children:
                    children = f'\n{tab}'+children
                if n not in completed:
                    if (concept[0].isalpha() and concept not in ['imperative', 'expressive', 'interrogative']) or targets:
                        amr_string = amr_string.replace(f'[[{n}]]', f'({id} / {concept}{children})', 1)
                    else:
                        amr_string = amr_string.replace(f'[[{n}]]', f'{concept}')
                    completed.add(n)
                amr_string = amr_string.replace(f'[[{n}]]', f'{id}')
                nodes.remove(n)
                nodes.update(targets)
            depth += 1

        if allow_incomplete:
            pass

        else:
            if len(completed) < len(self.nodes):
                raise InvalidAMRError("Tried to print an uncompleted AMR")
            if amr_string.startswith('"') or amr_string[0].isdigit() or amr_string[0] == '-':
                amr_string = '(x / '+amr_string+')'
            if not amr_string.startswith('('):
                amr_string = '('+amr_string+')'
            if len(self.nodes) == 0:
                amr_string = '(a / amr-empty)'

            output += amr_string + '\n\n'

        if only_penman:
            output = '\n'.join([
                line 
                for line in output.split('\n') if line and line[0] != '#'
            ])

        return output


class JAMR_CorpusReader:

    special_tokens = []

    def __init__(self):
        self.amrs = []
        self.amrs_dev = []

        # index dictionaries
        self.nodes2Ints = {}
        self.words2Ints = {}
        self.chars2Ints = {}
        self.labels2Ints = {}

    """
    Reads AMR Graphs file in JAMR format. If Training==true, it is reading
    training data set and it will affect the dictionaries.

    JAMR format is ...
    # ::scr score
    # ::tok tokens...
    # ::node node_id node alignments
    # ::root root_id root
    # ::edge src label trg src_id trg_id
    amr graph
    """

    def load_amrs(self, amr_file_name, training=True, verbose=False):

        amrs = self.amrs if training else self.amrs_dev

        amrs.append(AMR())

        fp = open(amr_file_name, encoding='utf8')
        for line in fp:
            # empty line, prepare to read next amr in dataset
            if len(line.strip()) == 0:
                if verbose:
                    print(amrs[-1])
                amrs.append(AMR())
            # amr tokens
            elif line.startswith("# ::tok"):
                tokens = line[len('# ::tok '):]
                tokens = tokens.split()
                amrs[-1].tokens.extend(tokens)
                for tok in tokens:
                    # TODO: update dictionaries after entire AMR is read
                    if training:
                        self.words2Ints.setdefault(tok, len(self.words2Ints))
                        for char in tok:
                            self.chars2Ints.setdefault(char, len(self.chars2Ints))
            # amr score
            elif line.startswith("# ::scr"):
                score = line.strip()[len('# ::scr '):]
                score = float(score)
                amrs[-1].score = score
            # an amr node
            elif line.startswith("# ::node"):
                node_id = ''
                for col, tab in enumerate(line.split("\t")):
                    # node id
                    if col == 1:
                        node_id = tab.strip()
                        # node label
                    elif col == 2:
                        node = tab.strip()
                        amrs[-1].nodes[node_id] = node
                        # TODO: update dictionaries after entire AMR is read
                        if training:
                            self.nodes2Ints.setdefault(node, len(self.nodes2Ints))
                    # alignment
                    elif col == 3:
                        if '-' not in tab:
                            continue
                        start_end = tab.strip().split("-")
                        start = int(start_end[0])  # inclusive
                        end = int(start_end[1])  # exclusive
                        word_idxs = list(range(start+1, end+1))  # off by one (we start at index 1)
                        amrs[-1].alignments[node_id] = word_idxs

            # an amr edge
            elif line.startswith("# ::edge"):
                edge = ['', '', '']
                in_quotes = False
                quote_offset = 0
                for col, tab in enumerate(line.split("\t")):
                    if tab.startswith('"'):
                        in_quotes = True
                    if tab.endswith('"'):
                        in_quotes = False
                    # edge label
                    if col == 2 + (quote_offset):
                        edge[1] = ':'+tab.strip()
                        # TODO: update dictionaries after entire AMR is read
                        if training:
                            self.labels2Ints.setdefault(tab, len(self.labels2Ints))
                    # edge source id
                    elif col == 4 + (quote_offset):
                        edge[0] = tab.strip()
                    # edge target id
                    elif col == 5 + (quote_offset):
                        edge[2] = tab.strip()
                    if in_quotes:
                        quote_offset += 1
                amrs[-1].edges.append(tuple(edge))
            # amr root
            elif line.startswith("# ::root"):
                splinetabs = line.split("\t")
                root = splinetabs[1]
                root = root.strip()
                amrs[-1].root = root

        if len(amrs[-1].nodes) == 0:
            amrs.pop()


def get_duplicate_edges(amr):

    # Regex for ARGs
    arg_re = re.compile(r'^(ARG)([0-9]+)$')
    unique_re = re.compile(r'^(snt|op)([0-9]+)$')
    argof_re = re.compile(r'^ARG([0-9]+)-of$')

    # count duplicate edges
    edge_child_count = Counter()
    for t in amr.edges:
        edge = t[1][1:]
        if edge in ['polarity', 'mode']:
            keys = [(t[0], edge, amr.nodes[t[2]])]
        elif unique_re.match(edge):
            keys = [(t[0], edge)]
        elif arg_re.match(edge):
            keys = [(t[0], edge)]
        elif argof_re.match(edge):
            # normalize ARG0-of --> to ARG0 <--
            keys = [(t[2], edge.split('-')[0])]
        else:
            continue
        edge_child_count.update(keys)

    return [(t, c) for t, c in edge_child_count.items() if c > 1] 


def main():
    file = sys.argv[1] if len(sys.argv) > 1 else "our_aln_2016.txt"

    cr = JAMR_CorpusReader()
    cr.load_amrs(file, verbose=True)


if __name__ == '__main__':
    main()<|MERGE_RESOLUTION|>--- conflicted
+++ resolved
@@ -1,38 +1,8 @@
 import sys
-<<<<<<< HEAD
+import re
+from collections import Counter
 from transition_amr_parser.utils import print_log
 from collections import defaultdict
-
-
-def find_subgraph_edges2(total_edges, split_node_id):
-
-    children = defaultdict(list)
-    for t in total_edges:
-        children[t[0]].append(t)
-    
-    # Find subgraph first
-    subgraph_edges = []
-    prev_nodes = []
-    node_id = split_node_id
-    while True:
-        if node_id not in children:
-            # backtrack to parent
-            node_id = prev_node_id
-        edges = [e for e in children[node_id] if e not in subgraph_edges]
-        if edges:
-            edge = edges[0]
-            prev_node_id = node_id
-            node_id = edge[2]
-            subgraph_edges.append(edge)
-        elif prev_node_id == split_node_id:
-            # no more edges and at the root of subgraph, exit
-            break    
-        else:
-            # backtrack to parent
-            node_id = prev_node_id
-    
-    import ipdb; ipdb.set_trace(context=30)
-    print()
 
 
 def find_subgraph_edges(total_edges, split_node_id):
@@ -58,17 +28,12 @@
         else:
             # backtrack to previous node
             nodes.pop()
-=======
-import re
-from collections import Counter
+
+    return subgraph_edges
 
 
 class InvalidAMRError(Exception):
     pass
->>>>>>> 05383474
-
-    return subgraph_edges
-    
 
 class AMR:
 
