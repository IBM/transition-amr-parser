import re
import json
import subprocess
import xml.etree.ElementTree as ET
from tqdm import tqdm
from collections import Counter
from transition_amr_parser.amr import AMR


<<<<<<< HEAD
        end = point.start()
        token = sentence_string[start:end]
        separator = sentence_string[end:point.end()]

        # Add token if not empty
        if token.strip():
            tokens.append(token)
            positions.append((start, end))

        # Add separator
        if separator.strip():
            tokens.append(separator)
            positions.append((end, point.end()))

        # move cursor
        start = point.end()

    # Termination
    end = len(sentence_string)
    if start < end:
        token = sentence_string[start:end]
        if token.strip():
            tokens.append(token)
            positions.append((start, end))

    return tokens, positions


def get_amr(sentences, penmans):
    graph = penman.decode(penmans)
    nodes, edges = get_simple_graph(graph)
    # get tokens
    # TODO: penman module should read this as well
    tokens = sentences.split()
    return AMR(tokens, nodes, edges, penman=graph)


def get_simple_graph(graph):
    """
    Get simple nodes/edges representation from penman class
    """

    # get map of node variables to node names (this excludes constants)
    name_to_node = {x.source: x.target for x in graph.instances()}

    # Get all edges (excludes constants)
    edges = []
    for x in graph.edges():
        assert x.target in name_to_node
        edge_epidata = graph.epidata[(x.source, x.role, x.target)]
        if (
            edge_epidata
            and isinstance(edge_epidata[0], Push)
            and edge_epidata[0].variable == x.source
        ):
            # reversed edge
            edges.append((x.target, f'{x.role}-of', x.source))
        else:
            edges.append((x.source, x.role, x.target))

    # Add constants both to node map and edges, use position in attribute as id
    for index, att in enumerate(graph.attributes()):
        assert index not in name_to_node
        name_to_node[index] = att.target
        edge_epidata = graph.epidata[(att.source, att.role, att.target)]
        if (
            edge_epidata
            and isinstance(edge_epidata[0], Push)
            and edge_epidata[0].variable == x.source
        ):
            # reversed edge
            raise Exception()
            edges.append((index, f'{att.role}-of', att.source))
        else:
            edges.append((att.source, att.role, index))

    # print(penman.encode(graph))
    return name_to_node, edges


def legacy_graph_printer(metadata, nodes, root, edges):

    # These symbols can not be used directly for nodes
    must_scape_symbols = [':', '/', '(', ')']

    # start from meta-data
    output = metadata

    # identify nodes that should be quoted
    # find leaf nodes
    non_leaf_ids = set()
    for (src, label, trg) in edges:
        non_leaf_ids.add(src)
    leaf_ids = set(nodes.keys()) - non_leaf_ids
    # Find leaf nodes at end of :op or numeric ones
    quoted_nodes = []
    for (src, label, trg) in edges:
        if trg not in leaf_ids:
            continue
        if (
            nodes[src] == 'name'
            and re.match(r':op[0-9]+', label.split('-')[0])
        ):
            # NE Elements
            quoted_nodes.append(trg)
        elif any(s in nodes[trg] for s in must_scape_symbols):
            # Special symbols
            quoted_nodes.append(trg)
    # Add quotes to those
    for nid in quoted_nodes:
        if '"' not in nodes[nid]:
            nodes[nid] = f'"{nodes[nid]}"'

    # Determine short name for variables
    new_ids = {}
    for n in nodes:
        new_id = nodes[n][0] if nodes[n] else 'x'
        if new_id.isalpha() and new_id.islower():
            if new_id in new_ids.values():
                j = 2
                while f'{new_id}{j}' in new_ids.values():
                    j += 1
                new_id = f'{new_id}{j}'
        else:
            j = 0
            while f'x{j}' in new_ids.values():
                j += 1
            new_id = f'x{j}'
        new_ids[n] = new_id
    depth = 1
    out_nodes = {root}
    completed = set()

    # if 0 in nodes and nodes[0] == 'expressive':
    #     breakpoint()

    # Iteratively replace wildcards in this string to create penman notation
    amr_string = f'[[{root}]]'
    while '[[' in amr_string:
        tab = '      '*depth
        for n in out_nodes.copy():
            id = new_ids[n] if n in new_ids else 'r91'
            concept = nodes[n] if n in new_ids and nodes[n] else 'None'
            out_edges = sorted([e for e in edges if e[0] == n],
                               key=lambda x: x[1])
            targets = set(t for s, r, t in out_edges)
            out_edges = [f'{r} [[{t}]]' for s, r, t in out_edges]
            children = f'\n{tab}'.join(out_edges)
            if children:
                children = f'\n{tab}'+children
            if n not in completed:
                if (
                    concept[0].isalpha()
                    and concept not in [
                        'imperative', 'expressive', 'interrogative'
                    ]
                    # TODO: Exception :era AD
                    and concept != 'AD'
                ) or targets or (
                    # NOTE corner case: no child nodes, no parents either -> just a single node (otherwise the graph
                    #                   will not be connected)
                    concept in ['imperative', 'expressive', 'interrogative', 'AD']
                    and len(nodes) == 1        # TODO handle the corner case better
                ):
                    amr_string = amr_string.replace(
                        f'[[{n}]]', f'({id} / {concept}{children})', 1)
                else:
                    amr_string = amr_string.replace(f'[[{n}]]', f'{concept}')
                    # TODO does this affect Smatch? Yes it does affect Smatch...
                    # amr_string = amr_string.replace(
                    #     f'[[{n}]]', f'({id} / {concept}{children})', 1)
                completed.add(n)
            amr_string = amr_string.replace(f'[[{n}]]', f'{id}')
            out_nodes.remove(n)
            out_nodes.update(targets)
        depth += 1

    # sanity checks
    if len(completed) < len(out_nodes):
        raise Exception("Tried to print an uncompleted AMR")
    if (
        amr_string.startswith('"')
        or amr_string[0].isdigit()
        or amr_string[0] == '-'
    ):
        amr_string = '(x / '+amr_string+')'
    if not amr_string.startswith('('):
        amr_string = '('+amr_string+')'
    if len(nodes) == 0:
        amr_string = '(a / amr-empty)'

    output += amr_string + '\n\n'

    return output


default_rel = ':rel'


class AMR():

    def __init__(self, tokens, nodes, edges, root, penman=None,
                 alignments=None, clean=True, connect=False):

        # make graph un editable
        self.tokens = tokens
        self.nodes = nodes
        self.edges = edges
        self.penman = penman
        self.alignments = alignments

        # edges by parent
        self.edges_by_parent = defaultdict(list)
        for (source, edge_name, target) in edges:
            self.edges_by_parent[source].append((target, edge_name))

        # edges by child
        self.edges_by_child = defaultdict(list)
        for (source, edge_name, target) in edges:
            self.edges_by_child[target].append((source, edge_name))

        # root
        self.root = root

        # do the cleaning when necessary (e.g. build the AMR graph from model output, which might not be valid)
        if clean:
            self.clean_amr()    # cleaning is needed for oracle for AMR 3.0 training data
        if connect:
            self.connect_graph()

        # if self.root is None:
        #     # breakpoint()
        #     self.connect_graph()

        # breakpoint()
        # if self.tokens[0] == 'Haha':
        #     breakpoint()

    def clean_amr(self):
        # empty graph
        if not self.nodes:
            # breakpoint()
            # randomly add a single node
            for tok in self.tokens:
                if tok not in ['(', ')', ':', '"', "'", '/', '\\', '.', '?', '!', ',', ';']:
                    self.nodes[0] = tok
                    break
            if not self.nodes:
                self.nodes[0] = 'amr-empty'

            self.root = 0

        # clean concepts
        for n in self.nodes:
            if self.nodes[n] in ['.', '?', '!', ',', ';', '"', "'"]:
                self.nodes[n] = 'PUNCT'
            if self.nodes[n].startswith('"') and self.nodes[n].endswith('"'):
                self.nodes[n] = '"' + self.nodes[n].replace('"', '') + '"'
            if not (self.nodes[n].startswith('"') and self.nodes[n].endswith('"')):
                for ch in ['/', ':', '(', ')', '\\']:
                    if ch in self.nodes[n]:
                        self.nodes[n] = self.nodes[n].replace(ch, '-')
            if not self.nodes[n]:
                self.nodes[n] = 'None'
            if ',' in self.nodes[n]:
                self.nodes[n] = '"' + self.nodes[n].replace('"', '') + '"'
            if not self.nodes[n][0].isalpha() and not self.nodes[n][0].isdigit(
            ) and not self.nodes[n][0] in ['-', '+']:
                self.nodes[n] = '"' + self.nodes[n].replace('"', '') + '"'

        # clean edges
        for j, e in enumerate(self.edges):
            s, r, t = e
            if not r.startswith(':'):
                r = ':' + r
            e = (s, r, t)
            self.edges[j] = e

        # handle missing nodes (this shouldn't happen but a bad sequence of actions can produce it)
        for s, r, t in self.edges:
            if s not in self.nodes:
                # breakpoint()
                self.nodes[s] = 'NA'
            if t not in self.nodes:
                # breakpoint()
                self.nodes[t] = 'NA'

    def connect_graph(self):
        assigned_root = None

        # ========== this deals with the special structure where a dummy root node is marked with id -1,
        # i.e. self.nodes[-1] = 'root' (legacy; should not be the case for oracle 10)
        # here we remove the dummy root node to have a uniform representation of the graph attributes
        root_edges = []
        if -1 in self.nodes:
            del self.nodes[-1]

        for s, r, t in self.edges:
            if s == -1 and r == "root":
                assigned_root = t
            if s == -1 or t == -1:
                root_edges.append((s, r, t))
        for e in root_edges:
            self.edges.remove(e)
        # ==============================================================================================

        assert self.nodes, 'the graph should not be empty'

        assigned_root = self.root

        # ===== find all the descendants for each node
        descendents = {n: {n} for n in self.nodes}

        for x, r, y in self.edges:
            descendents[x].update(descendents[y])
            for n in descendents:
                if x in descendents[n]:
                    descendents[n].update(descendents[x])

        # all the ascendants for each node (including the node itself)
        ascendants = {n: {n} for n in self.nodes}
        for p, ds in descendents.items():
            for x in ds:
                ascendants[x].add(p)

        # ===== remove nodes that should not be potential root
        # - nodes with a parent (OR any ascendant)  && the parent/ascendant is not a descendant of the node
        #   (cycling case, not strictly a DAG, but this appears in AMR)
        # - nodes with no children

        potential_roots = [n for n in self.nodes]

        for n in potential_roots.copy():
            for p, ds in descendents.items():
                if n in ds and p not in descendents[n]:
                    potential_roots.remove(n)
                    break
            else:
                # above case not found
                if len(descendents[n]) == 1:
                    # only one descendent is itself, i.e. no children
                    potential_roots.remove(n)

        # ===== assign root (give priority to "multi-sentence" (although it could be non-root) or assigned_root)
        if potential_roots:
            # # pick the root with most descendents
            # potential_roots_nds = [len(descendents[r]) for r in potential_roots]
            # self.root = max(zip(potential_roots, potential_roots_nds), key=lambda x: x[1])[0]
            # # pick the root with bias towards earlier nodes
            self.root = potential_roots[0]
            for n in potential_roots:
                if self.nodes[n] == 'multi-sentence' or n == assigned_root:
                    self.root = n
        else:
            self.root = max(self.nodes.keys(),
                            key=lambda x: len([e for e in self.edges if e[0] == x])
                            - len([e for e in self.edges if e[2] == x]))

        # ===== connect graph
        # find disconnected nodes: only those disconnected roots of subgraphs
        disconnected = []

        for n in self.nodes:
            if self.root in ascendants[n]:
                # any node reachable by the root -> not disconnected
                continue

            if len(ascendants[n]) == 1:
                # only ascendant is itself, i.e. no parent
                disconnected.append(n)
            else:
                for p in ascendants[n]:
                    if p not in descendents[n]:
                        # there is any parent that is not in a cycle -> don't add (not a root of any subgraph)
                        break
                else:
                    # all the parents are current node's children: cycle -> only add if no node in cycle already added
                    if not any([m in ascendants[n] for m in disconnected]):
                        disconnected.append(n)

        if len(disconnected) > 0:
            for n in disconnected:
                self.edges.append((self.root, default_rel, n))

        # debug for amr2.0 training data
        # if 'From among them' in ' '.join(self.tokens):
        #     breakpoint()

    @classmethod
    def from_penman(cls, penman_text, tokenize=False):
        """
        Read AMR from penman notation (will ignore graph data in metadata)
        """
        graph = penman.decode(penman_text)
        nodes, edges = get_simple_graph(graph)
        if tokenize:
            assert 'snt' in graph.metadata, "AMR must contain field ::tok"
            tokens, _ = protected_tokenizer(graph.metadata['snt'])
        else:
            assert 'tok' in graph.metadata, "AMR must contain field ::tok"
            tokens = graph.metadata['tok'].split()
        return cls(tokens, nodes, edges, graph.top, penman=graph, clean=True, connect=False)

    @classmethod
    def from_metadata(cls, penman_text, tokenize=False):
        """Read AMR from metadata (IBM style)"""

        # Read metadata from penman
        field_key = re.compile(f'::[A-Za-z]+')
        metadata = defaultdict(list)
        separator = None
        for line in penman_text:
            if line.startswith('#'):
                line = line[2:].strip()
                start = 0
                for point in field_key.finditer(line):
                    end = point.start()
                    value = line[start:end]
                    if value:
                        metadata[separator].append(value)
                    separator = line[end:point.end()][2:]
                    start = point.end()
                value = line[start:]
                if value:
                    metadata[separator].append(value)

        assert 'tok' in metadata, "AMR must contain field ::tok"
        if tokenize:
            assert 'snt' in metadata, "AMR must contain field ::snt"
            tokens, _ = protected_tokenizer(metadata['snt'])
        else:
            assert 'tok' in metadata, "AMR must contain field ::tok"
            assert len(metadata['tok']) == 1
            tokens = metadata['tok'][0].split()
        nodes = {}
        alignments = {}
        edges = []
        root = None
        for key, value in metadata.items():
            if key == 'edge':
                for items in value:
                    items = items.split('\t')
                    if len(items) == 6:
                        _, _, label, _, src, tgt = items
                        edges.append((src, f':{label}', tgt))
            elif key == 'node':
                for items in value:
                    items = items.split('\t')
                    if len(items) > 3:
                        _, node_id, node_name, alignment_str = items
                        start, end = alignment_str.split('-')
                        indices = list(range(int(start), int(end)))
                        alignments[node_id] = indices
                    else:
                        _, node_id, node_name = items
                        alignments[node_id] = None
                    nodes[node_id] = node_name
            elif key == 'root':
                root = value[0].split('\t')[1]

        return cls(tokens, nodes, edges, root, penman=None,
                   alignments=alignments, clean=True, connect=False)

    def get_metadata(self):
        """
        Returns graph information in the meta-data
        """
        assert self.root is not None, "Graph must be complete"
        output = ''
        output += '# ::tok ' + (' '.join(self.tokens)) + '\n'
        for n in self.nodes:
            alignment = ''
            if n in self.alignments and self.alignments[n] is not None:
                if type(self.alignments[n]) == int:
                    start = self.alignments[n]
                    end = self.alignments[n] + 1
                    alignment = f'\t{start}-{end}'
                else:
                    alignments_in_order = sorted(list(self.alignments[n]))
                    start = alignments_in_order[0]
                    end = alignments_in_order[-1] + 1
                    alignment = f'\t{start}-{end}'

            nodes = self.nodes[n] if n in self.nodes else "None"
            output += f'# ::node\t{n}\t{nodes}' + alignment + '\n'
        # root
        roots = self.nodes[self.root] if self.root in self.nodes else "None"
        output += f'# ::root\t{self.root}\t{roots}\n'
        # edges
        for s, r, t in self.edges:
            r = r.replace(':', '')
            edges = self.nodes[s] if s in self.nodes else "None"
            nodes = self.nodes[t] if t in self.nodes else "None"
            output += f'# ::edge\t{edges}\t{r}\t' \
                      f'{nodes}\t{s}\t{t}\t\n'
        return output

    def __str__(self):

        if self.penman:
            return ' '.join(self.tokens) + '\n\n' + penman.encode(self.penman)
        else:
            return legacy_graph_printer(self.get_metadata(), self.nodes,
                                        self.root, self.edges)

    def parents(self, node_id):
        return self.edges_by_child.get(node_id, [])

    def children(self, node_id):
        return self.edges_by_parent.get(node_id, [])

    def toJAMRString(self):
        """
        FIXME: Just modifies ::node line with respect to the original
        """
        output = penman.encode(self.penman)
        # Try first to just modify existing JAMR annotation
        new_lines = []
        modified = False
        for line in output.split('\n'):
            if line.startswith('# ::node'):
                modified = True
                items = line.split('\t')
                node_id = items[1]
                start = min(self.alignments[node_id])
                dend = max(self.alignments[node_id]) + 1
                if len(items) == 4:
                    items[-1] = f'{start}-{dend}'
                elif len(items) == 3:
                    items.append(f'{start}-{dend}')
                else:
                    raise Exception()
                line = '\t'.join(items)
            new_lines.append(line)
        # if not we write it ourselves
        if not modified:
            from ipdb import set_trace
            set_trace(context=30)
            print()
        return ('\n'.join(new_lines)) + '\n'


def read_amr2(file_path, ibm_format=False, tokenize=False):
=======
def read_amr2(file_path, ibm_format=False, tokenize=False, bar=True):
>>>>>>> 3ac90567
    with open(file_path) as fid:
        raw_amr = []
        raw_amrs = []
        if bar:
            bar = tqdm
        else:
            def bar(x, desc=None): return x
        for line in bar(fid.readlines(), desc='Reading AMR'):
            if line.strip() == '':
                if ibm_format:
                    # From ::node, ::edge etc
                    raw_amrs.append(
                        AMR.from_metadata(raw_amr, tokenize=tokenize)
                    )
                else:
                    # From penman
                    raw_amrs.append(
                        AMR.from_penman(raw_amr, tokenize=tokenize)
                    )
                raw_amr = []
            else:
                raw_amr.append(line)
    return raw_amrs


def read_frame(xml_file):
    '''
    Read probpank XML
    '''

    root = ET.parse(xml_file).getroot()
    propbank = {}
    for predicate in root.findall('predicate'):
        lemma = predicate.attrib['lemma']
        for roleset_data in predicate.findall('roleset'):

            # ID of the role e.g. run.01
            pred_id = roleset_data.attrib['id']

            # basic meta-data
            propbank[pred_id] = {
                'lemma': lemma,
                'description': roleset_data.attrib['name']
            }

            # alias
            propbank[pred_id]['aliases'] = []
            for aliases in roleset_data.findall('aliases'):
                for alias in aliases:
                    propbank[pred_id]['aliases'].append(alias.text)

            # roles
            propbank[pred_id]['roles'] = {}
            for roles in roleset_data.findall('roles'):
                for role in roles:
                    if role.tag == 'note':
                        continue
                    number = role.attrib['n']
                    propbank[pred_id]['roles'][f'ARG{number}'] = role.attrib

            # examples
            propbank[pred_id]['examples'] = []
            for examples in roleset_data.findall('example'):
                sentence = examples.findall('text')
                assert len(sentence) == 1
                sentence = sentence[0].text
                tokens = [x.text for x in examples.findall('rel')]
                args = []
                for x in examples.findall('arg'):
                    args.append(x.attrib)
                    args[-1].update({'text': x.text})
                propbank[pred_id]['examples'].append({
                    'sentence': sentence,
                    'tokens': tokens,
                    'args': args
                })

    return propbank


def read_config_variables(config_path):
    """
    Read an experiment bash config (e.g. the ones in configs/ )
    """

    # Read variables into dict
    # Read all variables of this pattern
    variable_regex = re.compile('^ *([A-Za-z0-9_]+)=.*$')
    # find variables in text and prepare evaluation script
    bash_script = f'source {config_path};'
    with open(config_path) as fid:
        for line in fid:
            if variable_regex.match(line.strip()):
                varname = variable_regex.match(line.strip()).groups()[0]
                bash_script += f'echo "{varname}=${varname}";'
    # Execute script to get variable's value
    config_env_vars = {}
    proc = subprocess.Popen(
        bash_script, stdout=subprocess.PIPE, shell=True, executable='/bin/bash'
    )
    for line in proc.stdout:
        (key, _, value) = line.decode('utf-8').strip().partition("=")
        config_env_vars[key] = value

    return config_env_vars


def read_rule_stats(rule_stats_json):
    with open(rule_stats_json) as fid:
        rule_stats = json.loads(fid.read())
    # convert to counters
    rule_stats['possible_predicates'] = \
        Counter(rule_stats['possible_predicates'])
    rule_stats['action_vocabulary'] = Counter(rule_stats['action_vocabulary'])
    return rule_stats


def write_rule_stats(rule_stats_json, content):
    with open(rule_stats_json, 'w') as fid:
        fid.write(json.dumps(content))


def read_propbank(propbank_file):

    # Read frame argument description
    arguments_by_sense = {}
    with open(propbank_file) as fid:
        for line in fid:
            line = line.rstrip()
            sense = line.split()[0]
            arguments = [
                re.match('^(ARG.+):$', x).groups()[0]
                for x in line.split()[1:] if re.match('^(ARG.+):$', x)
            ]
            arguments_by_sense[sense] = arguments

    return arguments_by_sense


def writer(file_path, add_return=False):
    """
    Returns a writer that writes to file_path if it is not None, does nothing
    otherwise

    calling the writed without arguments will close the file
    """
    if file_path:
        # Erase file
        fid = open(file_path, 'w+')
        fid.close()
        # open for appending
        fid = open(file_path, 'a+', encoding='utf8')
    else:
        fid = None

    def append_data(content=None):
        """writes to open file"""
        if fid:
            if content is None:
                fid.close()
            else:
                if add_return:
                    fid.write(content + '\n')
                else:
                    fid.write(content)

    return append_data


def tokenized_sentences_egenerator(file_path):
    with open(file_path) as fid:
        for line in fid:
            yield line.rstrip().split()


def read_tokenized_sentences(file_path, separator=' '):
    sentences = []
    with open(file_path) as fid:
        for line in fid:
            sentences.append(line.rstrip().split(separator))
    return sentences


def write_tokenized_sentences(file_path, content, separator=' '):
    with open(file_path, 'w') as fid:
        for line in content:
            line = [str(x) for x in line]
            fid.write(f'{separator.join(line)}\n')


def read_sentences(file_path, add_root_token=False):
    sentences = []
    with open(file_path) as fid:
        for line in fid:
            line = line.rstrip()
            if add_root_token:
                line = line + " <ROOT>"
            sentences.append(line)
    return sentences<|MERGE_RESOLUTION|>--- conflicted
+++ resolved
@@ -7,553 +7,7 @@
 from transition_amr_parser.amr import AMR
 
 
-<<<<<<< HEAD
-        end = point.start()
-        token = sentence_string[start:end]
-        separator = sentence_string[end:point.end()]
-
-        # Add token if not empty
-        if token.strip():
-            tokens.append(token)
-            positions.append((start, end))
-
-        # Add separator
-        if separator.strip():
-            tokens.append(separator)
-            positions.append((end, point.end()))
-
-        # move cursor
-        start = point.end()
-
-    # Termination
-    end = len(sentence_string)
-    if start < end:
-        token = sentence_string[start:end]
-        if token.strip():
-            tokens.append(token)
-            positions.append((start, end))
-
-    return tokens, positions
-
-
-def get_amr(sentences, penmans):
-    graph = penman.decode(penmans)
-    nodes, edges = get_simple_graph(graph)
-    # get tokens
-    # TODO: penman module should read this as well
-    tokens = sentences.split()
-    return AMR(tokens, nodes, edges, penman=graph)
-
-
-def get_simple_graph(graph):
-    """
-    Get simple nodes/edges representation from penman class
-    """
-
-    # get map of node variables to node names (this excludes constants)
-    name_to_node = {x.source: x.target for x in graph.instances()}
-
-    # Get all edges (excludes constants)
-    edges = []
-    for x in graph.edges():
-        assert x.target in name_to_node
-        edge_epidata = graph.epidata[(x.source, x.role, x.target)]
-        if (
-            edge_epidata
-            and isinstance(edge_epidata[0], Push)
-            and edge_epidata[0].variable == x.source
-        ):
-            # reversed edge
-            edges.append((x.target, f'{x.role}-of', x.source))
-        else:
-            edges.append((x.source, x.role, x.target))
-
-    # Add constants both to node map and edges, use position in attribute as id
-    for index, att in enumerate(graph.attributes()):
-        assert index not in name_to_node
-        name_to_node[index] = att.target
-        edge_epidata = graph.epidata[(att.source, att.role, att.target)]
-        if (
-            edge_epidata
-            and isinstance(edge_epidata[0], Push)
-            and edge_epidata[0].variable == x.source
-        ):
-            # reversed edge
-            raise Exception()
-            edges.append((index, f'{att.role}-of', att.source))
-        else:
-            edges.append((att.source, att.role, index))
-
-    # print(penman.encode(graph))
-    return name_to_node, edges
-
-
-def legacy_graph_printer(metadata, nodes, root, edges):
-
-    # These symbols can not be used directly for nodes
-    must_scape_symbols = [':', '/', '(', ')']
-
-    # start from meta-data
-    output = metadata
-
-    # identify nodes that should be quoted
-    # find leaf nodes
-    non_leaf_ids = set()
-    for (src, label, trg) in edges:
-        non_leaf_ids.add(src)
-    leaf_ids = set(nodes.keys()) - non_leaf_ids
-    # Find leaf nodes at end of :op or numeric ones
-    quoted_nodes = []
-    for (src, label, trg) in edges:
-        if trg not in leaf_ids:
-            continue
-        if (
-            nodes[src] == 'name'
-            and re.match(r':op[0-9]+', label.split('-')[0])
-        ):
-            # NE Elements
-            quoted_nodes.append(trg)
-        elif any(s in nodes[trg] for s in must_scape_symbols):
-            # Special symbols
-            quoted_nodes.append(trg)
-    # Add quotes to those
-    for nid in quoted_nodes:
-        if '"' not in nodes[nid]:
-            nodes[nid] = f'"{nodes[nid]}"'
-
-    # Determine short name for variables
-    new_ids = {}
-    for n in nodes:
-        new_id = nodes[n][0] if nodes[n] else 'x'
-        if new_id.isalpha() and new_id.islower():
-            if new_id in new_ids.values():
-                j = 2
-                while f'{new_id}{j}' in new_ids.values():
-                    j += 1
-                new_id = f'{new_id}{j}'
-        else:
-            j = 0
-            while f'x{j}' in new_ids.values():
-                j += 1
-            new_id = f'x{j}'
-        new_ids[n] = new_id
-    depth = 1
-    out_nodes = {root}
-    completed = set()
-
-    # if 0 in nodes and nodes[0] == 'expressive':
-    #     breakpoint()
-
-    # Iteratively replace wildcards in this string to create penman notation
-    amr_string = f'[[{root}]]'
-    while '[[' in amr_string:
-        tab = '      '*depth
-        for n in out_nodes.copy():
-            id = new_ids[n] if n in new_ids else 'r91'
-            concept = nodes[n] if n in new_ids and nodes[n] else 'None'
-            out_edges = sorted([e for e in edges if e[0] == n],
-                               key=lambda x: x[1])
-            targets = set(t for s, r, t in out_edges)
-            out_edges = [f'{r} [[{t}]]' for s, r, t in out_edges]
-            children = f'\n{tab}'.join(out_edges)
-            if children:
-                children = f'\n{tab}'+children
-            if n not in completed:
-                if (
-                    concept[0].isalpha()
-                    and concept not in [
-                        'imperative', 'expressive', 'interrogative'
-                    ]
-                    # TODO: Exception :era AD
-                    and concept != 'AD'
-                ) or targets or (
-                    # NOTE corner case: no child nodes, no parents either -> just a single node (otherwise the graph
-                    #                   will not be connected)
-                    concept in ['imperative', 'expressive', 'interrogative', 'AD']
-                    and len(nodes) == 1        # TODO handle the corner case better
-                ):
-                    amr_string = amr_string.replace(
-                        f'[[{n}]]', f'({id} / {concept}{children})', 1)
-                else:
-                    amr_string = amr_string.replace(f'[[{n}]]', f'{concept}')
-                    # TODO does this affect Smatch? Yes it does affect Smatch...
-                    # amr_string = amr_string.replace(
-                    #     f'[[{n}]]', f'({id} / {concept}{children})', 1)
-                completed.add(n)
-            amr_string = amr_string.replace(f'[[{n}]]', f'{id}')
-            out_nodes.remove(n)
-            out_nodes.update(targets)
-        depth += 1
-
-    # sanity checks
-    if len(completed) < len(out_nodes):
-        raise Exception("Tried to print an uncompleted AMR")
-    if (
-        amr_string.startswith('"')
-        or amr_string[0].isdigit()
-        or amr_string[0] == '-'
-    ):
-        amr_string = '(x / '+amr_string+')'
-    if not amr_string.startswith('('):
-        amr_string = '('+amr_string+')'
-    if len(nodes) == 0:
-        amr_string = '(a / amr-empty)'
-
-    output += amr_string + '\n\n'
-
-    return output
-
-
-default_rel = ':rel'
-
-
-class AMR():
-
-    def __init__(self, tokens, nodes, edges, root, penman=None,
-                 alignments=None, clean=True, connect=False):
-
-        # make graph un editable
-        self.tokens = tokens
-        self.nodes = nodes
-        self.edges = edges
-        self.penman = penman
-        self.alignments = alignments
-
-        # edges by parent
-        self.edges_by_parent = defaultdict(list)
-        for (source, edge_name, target) in edges:
-            self.edges_by_parent[source].append((target, edge_name))
-
-        # edges by child
-        self.edges_by_child = defaultdict(list)
-        for (source, edge_name, target) in edges:
-            self.edges_by_child[target].append((source, edge_name))
-
-        # root
-        self.root = root
-
-        # do the cleaning when necessary (e.g. build the AMR graph from model output, which might not be valid)
-        if clean:
-            self.clean_amr()    # cleaning is needed for oracle for AMR 3.0 training data
-        if connect:
-            self.connect_graph()
-
-        # if self.root is None:
-        #     # breakpoint()
-        #     self.connect_graph()
-
-        # breakpoint()
-        # if self.tokens[0] == 'Haha':
-        #     breakpoint()
-
-    def clean_amr(self):
-        # empty graph
-        if not self.nodes:
-            # breakpoint()
-            # randomly add a single node
-            for tok in self.tokens:
-                if tok not in ['(', ')', ':', '"', "'", '/', '\\', '.', '?', '!', ',', ';']:
-                    self.nodes[0] = tok
-                    break
-            if not self.nodes:
-                self.nodes[0] = 'amr-empty'
-
-            self.root = 0
-
-        # clean concepts
-        for n in self.nodes:
-            if self.nodes[n] in ['.', '?', '!', ',', ';', '"', "'"]:
-                self.nodes[n] = 'PUNCT'
-            if self.nodes[n].startswith('"') and self.nodes[n].endswith('"'):
-                self.nodes[n] = '"' + self.nodes[n].replace('"', '') + '"'
-            if not (self.nodes[n].startswith('"') and self.nodes[n].endswith('"')):
-                for ch in ['/', ':', '(', ')', '\\']:
-                    if ch in self.nodes[n]:
-                        self.nodes[n] = self.nodes[n].replace(ch, '-')
-            if not self.nodes[n]:
-                self.nodes[n] = 'None'
-            if ',' in self.nodes[n]:
-                self.nodes[n] = '"' + self.nodes[n].replace('"', '') + '"'
-            if not self.nodes[n][0].isalpha() and not self.nodes[n][0].isdigit(
-            ) and not self.nodes[n][0] in ['-', '+']:
-                self.nodes[n] = '"' + self.nodes[n].replace('"', '') + '"'
-
-        # clean edges
-        for j, e in enumerate(self.edges):
-            s, r, t = e
-            if not r.startswith(':'):
-                r = ':' + r
-            e = (s, r, t)
-            self.edges[j] = e
-
-        # handle missing nodes (this shouldn't happen but a bad sequence of actions can produce it)
-        for s, r, t in self.edges:
-            if s not in self.nodes:
-                # breakpoint()
-                self.nodes[s] = 'NA'
-            if t not in self.nodes:
-                # breakpoint()
-                self.nodes[t] = 'NA'
-
-    def connect_graph(self):
-        assigned_root = None
-
-        # ========== this deals with the special structure where a dummy root node is marked with id -1,
-        # i.e. self.nodes[-1] = 'root' (legacy; should not be the case for oracle 10)
-        # here we remove the dummy root node to have a uniform representation of the graph attributes
-        root_edges = []
-        if -1 in self.nodes:
-            del self.nodes[-1]
-
-        for s, r, t in self.edges:
-            if s == -1 and r == "root":
-                assigned_root = t
-            if s == -1 or t == -1:
-                root_edges.append((s, r, t))
-        for e in root_edges:
-            self.edges.remove(e)
-        # ==============================================================================================
-
-        assert self.nodes, 'the graph should not be empty'
-
-        assigned_root = self.root
-
-        # ===== find all the descendants for each node
-        descendents = {n: {n} for n in self.nodes}
-
-        for x, r, y in self.edges:
-            descendents[x].update(descendents[y])
-            for n in descendents:
-                if x in descendents[n]:
-                    descendents[n].update(descendents[x])
-
-        # all the ascendants for each node (including the node itself)
-        ascendants = {n: {n} for n in self.nodes}
-        for p, ds in descendents.items():
-            for x in ds:
-                ascendants[x].add(p)
-
-        # ===== remove nodes that should not be potential root
-        # - nodes with a parent (OR any ascendant)  && the parent/ascendant is not a descendant of the node
-        #   (cycling case, not strictly a DAG, but this appears in AMR)
-        # - nodes with no children
-
-        potential_roots = [n for n in self.nodes]
-
-        for n in potential_roots.copy():
-            for p, ds in descendents.items():
-                if n in ds and p not in descendents[n]:
-                    potential_roots.remove(n)
-                    break
-            else:
-                # above case not found
-                if len(descendents[n]) == 1:
-                    # only one descendent is itself, i.e. no children
-                    potential_roots.remove(n)
-
-        # ===== assign root (give priority to "multi-sentence" (although it could be non-root) or assigned_root)
-        if potential_roots:
-            # # pick the root with most descendents
-            # potential_roots_nds = [len(descendents[r]) for r in potential_roots]
-            # self.root = max(zip(potential_roots, potential_roots_nds), key=lambda x: x[1])[0]
-            # # pick the root with bias towards earlier nodes
-            self.root = potential_roots[0]
-            for n in potential_roots:
-                if self.nodes[n] == 'multi-sentence' or n == assigned_root:
-                    self.root = n
-        else:
-            self.root = max(self.nodes.keys(),
-                            key=lambda x: len([e for e in self.edges if e[0] == x])
-                            - len([e for e in self.edges if e[2] == x]))
-
-        # ===== connect graph
-        # find disconnected nodes: only those disconnected roots of subgraphs
-        disconnected = []
-
-        for n in self.nodes:
-            if self.root in ascendants[n]:
-                # any node reachable by the root -> not disconnected
-                continue
-
-            if len(ascendants[n]) == 1:
-                # only ascendant is itself, i.e. no parent
-                disconnected.append(n)
-            else:
-                for p in ascendants[n]:
-                    if p not in descendents[n]:
-                        # there is any parent that is not in a cycle -> don't add (not a root of any subgraph)
-                        break
-                else:
-                    # all the parents are current node's children: cycle -> only add if no node in cycle already added
-                    if not any([m in ascendants[n] for m in disconnected]):
-                        disconnected.append(n)
-
-        if len(disconnected) > 0:
-            for n in disconnected:
-                self.edges.append((self.root, default_rel, n))
-
-        # debug for amr2.0 training data
-        # if 'From among them' in ' '.join(self.tokens):
-        #     breakpoint()
-
-    @classmethod
-    def from_penman(cls, penman_text, tokenize=False):
-        """
-        Read AMR from penman notation (will ignore graph data in metadata)
-        """
-        graph = penman.decode(penman_text)
-        nodes, edges = get_simple_graph(graph)
-        if tokenize:
-            assert 'snt' in graph.metadata, "AMR must contain field ::tok"
-            tokens, _ = protected_tokenizer(graph.metadata['snt'])
-        else:
-            assert 'tok' in graph.metadata, "AMR must contain field ::tok"
-            tokens = graph.metadata['tok'].split()
-        return cls(tokens, nodes, edges, graph.top, penman=graph, clean=True, connect=False)
-
-    @classmethod
-    def from_metadata(cls, penman_text, tokenize=False):
-        """Read AMR from metadata (IBM style)"""
-
-        # Read metadata from penman
-        field_key = re.compile(f'::[A-Za-z]+')
-        metadata = defaultdict(list)
-        separator = None
-        for line in penman_text:
-            if line.startswith('#'):
-                line = line[2:].strip()
-                start = 0
-                for point in field_key.finditer(line):
-                    end = point.start()
-                    value = line[start:end]
-                    if value:
-                        metadata[separator].append(value)
-                    separator = line[end:point.end()][2:]
-                    start = point.end()
-                value = line[start:]
-                if value:
-                    metadata[separator].append(value)
-
-        assert 'tok' in metadata, "AMR must contain field ::tok"
-        if tokenize:
-            assert 'snt' in metadata, "AMR must contain field ::snt"
-            tokens, _ = protected_tokenizer(metadata['snt'])
-        else:
-            assert 'tok' in metadata, "AMR must contain field ::tok"
-            assert len(metadata['tok']) == 1
-            tokens = metadata['tok'][0].split()
-        nodes = {}
-        alignments = {}
-        edges = []
-        root = None
-        for key, value in metadata.items():
-            if key == 'edge':
-                for items in value:
-                    items = items.split('\t')
-                    if len(items) == 6:
-                        _, _, label, _, src, tgt = items
-                        edges.append((src, f':{label}', tgt))
-            elif key == 'node':
-                for items in value:
-                    items = items.split('\t')
-                    if len(items) > 3:
-                        _, node_id, node_name, alignment_str = items
-                        start, end = alignment_str.split('-')
-                        indices = list(range(int(start), int(end)))
-                        alignments[node_id] = indices
-                    else:
-                        _, node_id, node_name = items
-                        alignments[node_id] = None
-                    nodes[node_id] = node_name
-            elif key == 'root':
-                root = value[0].split('\t')[1]
-
-        return cls(tokens, nodes, edges, root, penman=None,
-                   alignments=alignments, clean=True, connect=False)
-
-    def get_metadata(self):
-        """
-        Returns graph information in the meta-data
-        """
-        assert self.root is not None, "Graph must be complete"
-        output = ''
-        output += '# ::tok ' + (' '.join(self.tokens)) + '\n'
-        for n in self.nodes:
-            alignment = ''
-            if n in self.alignments and self.alignments[n] is not None:
-                if type(self.alignments[n]) == int:
-                    start = self.alignments[n]
-                    end = self.alignments[n] + 1
-                    alignment = f'\t{start}-{end}'
-                else:
-                    alignments_in_order = sorted(list(self.alignments[n]))
-                    start = alignments_in_order[0]
-                    end = alignments_in_order[-1] + 1
-                    alignment = f'\t{start}-{end}'
-
-            nodes = self.nodes[n] if n in self.nodes else "None"
-            output += f'# ::node\t{n}\t{nodes}' + alignment + '\n'
-        # root
-        roots = self.nodes[self.root] if self.root in self.nodes else "None"
-        output += f'# ::root\t{self.root}\t{roots}\n'
-        # edges
-        for s, r, t in self.edges:
-            r = r.replace(':', '')
-            edges = self.nodes[s] if s in self.nodes else "None"
-            nodes = self.nodes[t] if t in self.nodes else "None"
-            output += f'# ::edge\t{edges}\t{r}\t' \
-                      f'{nodes}\t{s}\t{t}\t\n'
-        return output
-
-    def __str__(self):
-
-        if self.penman:
-            return ' '.join(self.tokens) + '\n\n' + penman.encode(self.penman)
-        else:
-            return legacy_graph_printer(self.get_metadata(), self.nodes,
-                                        self.root, self.edges)
-
-    def parents(self, node_id):
-        return self.edges_by_child.get(node_id, [])
-
-    def children(self, node_id):
-        return self.edges_by_parent.get(node_id, [])
-
-    def toJAMRString(self):
-        """
-        FIXME: Just modifies ::node line with respect to the original
-        """
-        output = penman.encode(self.penman)
-        # Try first to just modify existing JAMR annotation
-        new_lines = []
-        modified = False
-        for line in output.split('\n'):
-            if line.startswith('# ::node'):
-                modified = True
-                items = line.split('\t')
-                node_id = items[1]
-                start = min(self.alignments[node_id])
-                dend = max(self.alignments[node_id]) + 1
-                if len(items) == 4:
-                    items[-1] = f'{start}-{dend}'
-                elif len(items) == 3:
-                    items.append(f'{start}-{dend}')
-                else:
-                    raise Exception()
-                line = '\t'.join(items)
-            new_lines.append(line)
-        # if not we write it ourselves
-        if not modified:
-            from ipdb import set_trace
-            set_trace(context=30)
-            print()
-        return ('\n'.join(new_lines)) + '\n'
-
-
-def read_amr2(file_path, ibm_format=False, tokenize=False):
-=======
 def read_amr2(file_path, ibm_format=False, tokenize=False, bar=True):
->>>>>>> 3ac90567
     with open(file_path) as fid:
         raw_amr = []
         raw_amrs = []
