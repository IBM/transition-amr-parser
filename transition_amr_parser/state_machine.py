--- conflicted
+++ resolved
@@ -58,12 +58,8 @@
 class AMRStateMachine:
 
     def __init__(self, tokens, verbose=False, add_unaligned=0,
-<<<<<<< HEAD
                  actions_by_stack_rules=None, amr_graph=True, 
                  spacy_lemmatizer=None):
-=======
-                 actions_by_stack_rules=None, spacy_lemmatizer=None):
->>>>>>> c198ead0
         """
         TODO: action_list containing list of allowed actions should be
         mandatory
