--- conflicted
+++ resolved
@@ -58,11 +58,8 @@
 class AMRStateMachine:
 
     def __init__(self, tokens, verbose=False, add_unaligned=0,
-<<<<<<< HEAD
-                 actions_by_stack_rules=None, amr_graph=True):
-=======
-                 actions_by_stack_rules=None, spacy_lemmatizer=None):
->>>>>>> 3c393eca
+                 actions_by_stack_rules=None, amr_graph=True, 
+                 spacy_lemmatizer=None):
         """
         TODO: action_list containing list of allowed actions should be
         mandatory
@@ -331,15 +328,11 @@
         elif action_label in ['PRED', 'CONFIRM']:
             assert len(properties) == 1
             self.CONFIRM(properties[0])
-<<<<<<< HEAD
-        # FIXME: Remove multiple keywords for the same action
-=======
         elif action_label in ['COPY_LEMMA']:
              self.COPY_LEMMA()
         elif action_label in ['COPY_SENSE01']:
              self.COPY_SENSE01()
         # TODO: Why multiple keywords for the same action?
->>>>>>> 3c393eca
         elif action_label in ['SWAP', 'UNSHIFT', 'UNSHIFT1']:
             self.SWAP()
         elif action_label in ['DUPLICATE']:
