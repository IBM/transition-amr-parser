# Standalone AMR parser from an existing trained APT model

import os
import time
import math
import copy
import signal
import argparse
from datetime import timedelta

from ipdb import set_trace
from tqdm import tqdm
import torch
from fairseq import checkpoint_utils, utils, progress_bar
from fairseq.tokenizer import tokenize_line
from fairseq.models.bart import BARTModel

from fairseq_ext import options    # this is key to recognizing the customized arguments
from fairseq_ext.extract_bart.sentence_encoding import SentenceEncodingBART #new
from fairseq_ext.extract_bart.binarize_encodings import get_scatter_indices #new
from fairseq_ext.data.amr_action_pointer_dataset import collate
# OR (same results) from fairseq_ext.data.amr_action_pointer_graphmp_dataset import collate
from transition_amr_parser.amr_machine import AMRStateMachine
#from transition_amr_parser.amr import InvalidAMRError, get_duplicate_edges
<<<<<<< HEAD
from transition_amr_parser.io import read_config_variables, read_tokenized_sentences
=======
from transition_amr_parser.io import read_config_variables, read_tokenized_sentences, read_amr
>>>>>>> 6c8d6d34
from fairseq_ext.utils import post_process_action_pointer_prediction, post_process_action_pointer_prediction_bartsv, clean_pointer_arcs
from fairseq_ext.utils_import import import_user_module

def argument_parsing():

    # Argument hanlding
    parser = argparse.ArgumentParser(
        description='Call parser from the command line'
    )
    parser.add_argument(
        '-i', '--in-tokenized-sentences',
        type=str,
        help='File with one __tokenized__ sentence per line'
    )
    parser.add_argument(
        '--in-amr',
        type=str,
        help='AMR in Penman format to align'
    )
    parser.add_argument(
        '--service',
        action='store_true',
        help='Prompt user for sentences'
    )
    parser.add_argument(
        '-c', '--in-checkpoint',
        type=str,
        required=True,
        help='one fairseq model checkpoint (or various, separated by :)'
    )
    parser.add_argument(
        '-o', '--out-amr',
        type=str,
        help='File to store AMR in PENNMAN format'
    )
    parser.add_argument(
        '--in-machine-config',
        type=str,
        help='Path to machine config file'
    )
    parser.add_argument(
        '--roberta-cache-path',
	type=str,
        help='Path to the pretrained BART LM'
    )
    parser.add_argument(
        '--roberta-batch-size',
        type=int,
        default=10,
        help='Batch size for roberta computation (watch for OOM)'
    )
    parser.add_argument(
        '--batch-size',
        type=int,
        default=1,
        help='Batch size for decoding (excluding roberta)'
    )
    # step by step parameters
    parser.add_argument(
        "--step-by-step",
        help="pause after each action",
        action='store_true',
        default=False
    )
    parser.add_argument(
        "--set-trace",
        help="breakpoint after each action",
        action='store_true',
        default=False
    )
    args = parser.parse_args()

    # sanity checks
    assert (
        bool(args.in_tokenized_sentences) or bool(args.in_amr)
    ) or bool(args.service), \
        "Must either specify --in-tokenized-sentences or set --service"

    assert bool(args.in_tokenized_sentences) != bool(args.in_amr), \
        "Provide either --in-tokenize-sentences or --in-amr"

    return args


def ordered_exit(signum, frame):
    print("\nStopped by user\n")
    exit(0)


def load_models_and_task(args, use_cuda, task=None):
    # if `task` is not provided, it will be from the saved model args
    models, model_args, task = checkpoint_utils.load_model_ensemble_and_task(
        args.path.split(':'),
        arg_overrides=eval(args.model_overrides),
        task=task,
    )
    # Optimize ensemble for generation
    for model in models:
        model.make_generation_fast_(
            beamable_mm_beam_size=None if args.no_beamable_mm else args.beam,
            need_attn=args.print_alignment,
        )
        if args.fp16:
            print('using fp16 for models')
            model.half()
        if use_cuda:
            print('using GPU for models')
            model.cuda()
        else:
            print('using CPU for models')

    # model = Model(models, task.target_dictionary)
    return models, model_args, task


def load_args_from_config(config_path):
    """Load args from bash configuration scripts"""
    # TODO there might be better ways; e.g. source the bash script in python and use $BERT_LAYERS directly
    config_dict = {}
    with open(config_path, 'r') as f:
        for line in f:
            if line.strip():
                if not line.startswith('#') and '=' in line:
                    kv = line.strip().split('#')[0].strip().split('=')
                    assert len(kv) == 2
                    config_dict[kv[0]] = kv[1].replace('"', '')    # remove the " in bach args
    return config_dict


def load_roberta(name=None, roberta_cache_path=None, roberta_use_gpu=False):
    if not roberta_cache_path:
        # Load the Roberta Model from torch hub
        roberta = torch.hub.load('pytorch/fairseq', name)
    else:
        roberta = BARTModel.from_pretrained(
            roberta_cache_path,
            checkpoint_file='model.pt'
        )
    roberta.eval()
    if roberta_use_gpu:
        roberta.cuda()
    return roberta


class AMRParser:
    def __init__(
        self,
        models,           # PyTorch model
        task,             # fairseq task
        src_dict,         # fairseq dict
        tgt_dict,         # fairseq dict
        machine_config,    # path to train.rules.json
        use_cuda,         #
        args,             # args for decoding
        model_args,       # args read from the saved model checkpoint
        to_amr=True,      # whether to output the final AMR graph
        embeddings=None,  # PyTorch RoBERTa model (if dealing with token input)
        inspector=None    # function to call after each step
    ):

        # member variables
        self.models = models
        self.task = task
        self.use_cuda = use_cuda
        self.src_dict = src_dict
        self.tgt_dict = tgt_dict
        self.embeddings = embeddings
        self.inspector = inspector
        self.machine_config = machine_config
        print("self.machine_config: ", self.machine_config)
        self.args = args
        self.model_args = model_args
        self.generator = self.task.build_generator(args, model_args)
        self.to_amr = to_amr

    @classmethod
    def default_args(cls, checkpoint=None, fp16=False):
        """Default args for generation"""
        default_args = ['dummy_data_folder',
                        '--emb-dir', 'dummy_emb_dir',
                        '--user-dir', './fairseq_ext',
                        '--task', 'amr_action_pointer_bart',    # this is dummy; will be updated by the model args
                        '--modify-arcact-score', '1',
                        '--beam', '1',
                        '--batch-size', '128',
                        '--remove-bpe',
                        '--path', checkpoint or 'dummy_model_path',
                        '--quiet',
                        '--src-fix-emb-use', '0',
                        '--results-path', 'dummy_results_path',
                        '--machine-rules', 'None']     # not currently used
        if fp16:
            default_args.append('--fp16')
        return default_args


    @classmethod
    def from_checkpoint(cls, checkpoint, dict_dir=None, roberta_cache_path=None,
                        fp16=False,
                        inspector=None):
        '''
        Initialize model from checkpoint
        '''
        # ===== load default args: some are dummy =====
        parser = options.get_interactive_generation_parser()
        default_args = cls.default_args(checkpoint, fp16=fp16)    # model path set here
        args = options.parse_args_and_arch(parser, input_args=default_args)
        import_user_module(args)
        # when `input_args` is fed in, it overrides the command line input args
        # only one required positional argument for the argparser: data
        if args.max_tokens is None and args.max_sentences is None:
            args.max_tokens = 12000

        # debug
        print(args)
        # breakpoint()

        # ===== load model (ensemble), further model args, and the fairseq task =====
        if dict_dir is not None:
            args.model_overrides = f'{{"data": "{dict_dir}"}}'
            # otherwise, the default dict folder is read from the model args
        use_cuda = torch.cuda.is_available() and not args.cpu
        models, model_args, task = load_models_and_task(args, use_cuda, task=None)

        # ===== load pretrained Roberta model for source embeddings =====
        if model_args.pretrained_embed_dim == 768:
            pretrained_embed = 'bart.base'
        elif model_args.pretrained_embed_dim == 1024:
            pretrained_embed = 'bart.large'
        else:
            raise ValueError

        model_folder = os.path.dirname(checkpoint.split(':')[0])
        config_data_path = None
        for dfile in os.listdir(model_folder):
            if dfile.startswith('config.sh'):
                config_data_path = os.path.join(model_folder, dfile)
                break
        assert config_data_path is not None, \
            'data configuration file not found'

        config_data_dict = read_config_variables(config_data_path)
        bert_layers = list(map(int, config_data_dict['BERT_LAYERS'].split()))

        print("pretrained_embed: ", pretrained_embed)
        embeddings = SentenceEncodingBART(
            name=pretrained_embed,
        )

        print("Finished loading models")

<<<<<<< HEAD
        # ===== load other args =====
        machine_config = os.path.join(config_data_dict['ORACLE_FOLDER'], 'machine_config.json')
=======
        # load other args
        machine_config = os.path.join(model_folder, 'machine_config.json')
>>>>>>> 6c8d6d34
        assert os.path.isfile(machine_config), f"Missing {machine_config}"

        return cls(models,task, task.src_dict, task.tgt_dict, machine_config,
                   use_cuda, args, model_args, to_amr=True,
                   embeddings=embeddings, inspector=inspector)

    def get_bert_features_batched(self, sentences, batch_size):
        bert_data = []
        num_batches = math.ceil(len(sentences)/batch_size)
        for i in tqdm(range(0, num_batches), desc='roberta'):
            batch = sentences[i * batch_size: i * batch_size + batch_size]
            batch_data = self.embeddings.extract_batch(batch)
            for i in range(0, len(batch)):
                bert_data.append((
                    copy.deepcopy(batch_data["word_features"][i]),
                    copy.deepcopy(batch_data["wordpieces_roberta"][i]),
                    copy.deepcopy(
                        batch_data["word2piece_scattered_indices"][i]
                    )
                ))
        print(len(bert_data))
        assert len(bert_data) == len(sentences)
        return bert_data

    def get_token_ids(self, sentence):
        return self.src_dict.encode_line(
            line=sentence,
            line_tokenizer=tokenize_line,
            add_if_not_exist=False,
            append_eos=False,
            reverse_order=False
        )

    def get_bart_features(self, sentences):
        bart_data = []
        for sent in sentences:
            wordpieces_roberta, word2piece = self.embeddings.encode_sentence(sent)
            wordpieces_scattered_indices = get_scatter_indices(word2piece,reverse=True)
            bart_data.append((
                copy.deepcopy(wordpieces_roberta),
                copy.deepcopy(wordpieces_scattered_indices)
            ))
        print(len(bart_data))
        assert len(bart_data) == len(sentences)
        return bart_data

    def convert_sentences_to_data(self, sentences, batch_size,
<<<<<<< HEAD
                                  roberta_batch_size):
=======
                                  roberta_batch_size, gold_amrs=None):

        assert gold_amrs is None or len(sentences) == len(gold_amrs)
>>>>>>> 6c8d6d34

        # extract RoBERTa features
        roberta_features = \
            self.get_bart_features(sentences)

        # organize data into a fairseq batch
        data = []
        for index, sentence in enumerate(sentences):
            ids = self.get_token_ids(sentence)
            wordpieces_roberta, word2piece_scattered_indices =\
                roberta_features[index]
            data.append({
                'id': index,
                'source': ids,
                'src_wordpieces': wordpieces_roberta,
                'src_wp2w': word2piece_scattered_indices,
<<<<<<< HEAD
                'src_tokens': tokenize_line(sentence)  # original source tokens
=======
                # original source tokens
                'src_tokens': tokenize_line(sentence),
                'gold_amr': None if gold_amrs is None else gold_amrs[index]
>>>>>>> 6c8d6d34
            })
        return data

    def get_iterator(self, samples, batch_size):
        batches = []
        for i in range(0, math.ceil(len(samples)/batch_size)):
            sample = samples[i * batch_size: i * batch_size + batch_size]
            batch = collate(
                sample, pad_idx=self.tgt_dict.pad(),
                eos_idx=self.tgt_dict.eos(),
                left_pad_source=True,
                left_pad_target=False,
                input_feeding=True,
                collate_tgt_states=False
            )
<<<<<<< HEAD
=======

            # FIXME: This avoids adding collate code for each dataset but not
            # elegant
            if any(a.get('gold_amr', None) is not None for a in sample):
                # This also relies on ID bing the relative index as set above
                batch['gold_amr'] = [
                    samples[id]['gold_amr'] for id in batch['id']
                ]

>>>>>>> 6c8d6d34
            batches.append(batch)
        return batches

    def parse_batch(self, sample, to_amr=True):
        # parse a batch of data
        # following generate.py
<<<<<<< HEAD
        hypos = self.task.inference_step(self.generator, self.models, sample, self.args, prefix_tokens=None)
        assert self.args.nbest == 1, 'Currently we only support outputing the top predictions'
=======

        hypos = self.task.inference_step(self.generator, self.models, sample, self.args, prefix_tokens=None)
        assert self.args.nbest == 1, 'Currently we only support outputing the top predictions'

        # FIXME: Temporary sanity check
        if not all(s.tokens == h[0]['state_machine'].tokens for s, h in zip(sample['gold_amr'], hypos)):
            set_trace(context=30)

>>>>>>> 6c8d6d34
        predictions = []
        #print("sample: ", sample)
        for i, sample_id in enumerate(sample['id'].tolist()):
            src_tokens = sample['src_sents'][i]
            target_tokens = None

            for j, hypo in enumerate(hypos[i][:self.args.nbest]):
                # args.nbest is default 1, i.e. saving only the top predictions
                if 'bartsv' in self.model_args.arch:
                    actions_nopos, actions_pos, actions = post_process_action_pointer_prediction_bartsv(hypo, self.tgt_dict)
                else:
                    actions_nopos, actions_pos, actions = post_process_action_pointer_prediction(hypo, self.tgt_dict)

                if self.args.clean_arcs:    # this is 0 by default
                    actions_nopos, actions_pos, actions, invalid_idx = clean_pointer_arcs(actions_nopos,
                                                                                          actions_pos,
                                                                                          actions)
<<<<<<< HEAD

                if to_amr:
                    machine = AMRStateMachine.from_config(self.machine_config)
                else:
                    machine = None

=======
>>>>>>> 6c8d6d34
                predictions.append({
                    'actions_nopos': actions_nopos,
                    'actions_pos': actions_pos,
                    'actions': actions,
                    'reference': target_tokens,
                    'src_tokens': src_tokens,
                    'sample_id': sample_id,
<<<<<<< HEAD
                    'machine': machine
=======
                    'machine': hypo['state_machine']
>>>>>>> 6c8d6d34
                })

        return predictions

<<<<<<< HEAD
    def parse_sentences(self, batch, batch_size=128, roberta_batch_size=10):
=======
    def parse_sentences(self, batch, batch_size=128, roberta_batch_size=10,
                        gold_amrs=None):
>>>>>>> 6c8d6d34
        """parse a list of sentences.

        Args:
            batch (List[List[str]]): list of tokenized sentences.
            batch_size (int, optional): batch size. Defaults to 128.
            roberta_batch_size (int, optional): RoBerta batch size. Defaults to 10.
        """
        # max batch_size
        if len(batch) < batch_size:
            batch_size = len(batch)
        print("Running on batch size: " + str(batch_size))

        sentences = []
        # The model expects <ROOT> token at the end of the input sentence
        for tokens in batch:
            #if tokens[-1] != "<ROOT>":
            #    tokens.append("<ROOT>")
            sentences.append(" ".join(tokens))

<<<<<<< HEAD
        data = self.convert_sentences_to_data(sentences, batch_size,
                                              roberta_batch_size)
=======
        data = self.convert_sentences_to_data(
            sentences,
            batch_size,
            roberta_batch_size,
            gold_amrs=gold_amrs
        )
>>>>>>> 6c8d6d34
        data_iterator = self.get_iterator(data, batch_size)

        # Loop over batches of sentences
        amr_annotations = {}
        for sample in tqdm(data_iterator, desc='decoding'):
            # move to device
            sample = utils.move_to_cuda(sample) if self.use_cuda else sample

            if 'net_input' not in sample:
                raise Exception("Did not expect empty sample")
                continue

            # parse for this data batch
            predictions = self.parse_batch(sample, to_amr=self.to_amr)

            # collect all annotations
            if not self.to_amr:
                continue

<<<<<<< HEAD
            for pred_dict in predictions:
                sample_id = pred_dict['sample_id']
                machine = pred_dict['machine']

                machine.reset(pred_dict['src_tokens'])
                if pred_dict['actions'][-1] != 'CLOSE':
                    pred_dict['actions'].append('CLOSE');
                for action in pred_dict['actions']:
                    machine.update(action)
                assert machine.is_closed

                amr_annotations[sample_id] = machine.get_annotation()
=======
            # FIXME: Entropic
            for index, pred_dict in enumerate(predictions):
                sample_id = pred_dict['sample_id']
                # FIXME: Why this?
                # machine = pred_dict['machine']
                # machine.reset(
                #    pred_dict['src_tokens'],
                #    gold_amr=sample['gold_amr'][index]
                # )
                # if pred_dict['actions'][-1] != 'CLOSE':
                #     pred_dict['actions'].append('CLOSE')
                # for action in pred_dict['actions']:
                #     machine.update(action)
                # assert machine.is_closed
                # amr_annotations[sample_id] = machine.get_annotation()
                amr_annotations[sample_id] = pred_dict['machine'].get_annotation()
>>>>>>> 6c8d6d34

        # return the AMRs in order
        results = []
        for i in range(0, len(batch)):
            results.append(amr_annotations[i])

        return results, predictions


def simple_inspector(machine):
    '''
    print the first machine
    '''
    os.system('clear')
    print(machine)
    input("")


def breakpoint_inspector(machine):
    '''
    call set_trace() on the first machine
    '''
    os.system('clear')
    print(machine)
    set_trace()


def main():

    # argument handling
    args = argument_parsing()

    # set inspector to use on action loop
    inspector = None
    if args.set_trace:
        inspector = breakpoint_inspector
    if args.step_by_step:
        inspector = simple_inspector

    # load parser
    start = time.time()
<<<<<<< HEAD
    parser = AMRParser.from_checkpoint(args.in_checkpoint,roberta_cache_path=args.roberta_cache_path,inspector=inspector)
=======
    parser = AMRParser.from_checkpoint(
        args.in_checkpoint,
        roberta_cache_path=args.roberta_cache_path,
        inspector=inspector
    )
>>>>>>> 6c8d6d34
    end = time.time()
    time_secs = timedelta(seconds=float(end-start))
    print(f'Total time taken to load parser: {time_secs}')

    # TODO: max batch sizes could be computed from max sentence length
    if args.service:

        # set orderd exit
        signal.signal(signal.SIGINT, ordered_exit)
        signal.signal(signal.SIGTERM, ordered_exit)

        while True:
            sentence = input("Write sentence:\n")
            os.system('clear')
            if not sentence.strip():
                continue
            result = parser.parse_sentences(
                [sentence.split()],
                batch_size=args.batch_size,
                roberta_batch_size=args.roberta_batch_size,
            )
            #
            os.system('clear')
            print('\n')
            print(''.join(result[0]))

    else:

        if args.in_amr:
            gold_amrs = read_amr(args.in_amr)
            tokenized_sentences = [amr.tokens for amr in gold_amrs]
        else:
            gold_amrs = None
            tokenized_sentences = read_tokenized_sentences(
                args.in_tokenized_sentences
            )

        # Parse sentences
        result = parser.parse_sentences(
<<<<<<< HEAD
            read_tokenized_sentences(args.in_tokenized_sentences),
            batch_size=args.batch_size,
            roberta_batch_size=args.roberta_batch_size
=======
            tokenized_sentences,
            batch_size=args.batch_size,
            roberta_batch_size=args.roberta_batch_size,
            gold_amrs=gold_amrs
>>>>>>> 6c8d6d34
        )

        with open(args.out_amr, 'w') as fid:
            fid.write(''.join(result[0]))


if __name__ == '__main__':
    main()<|MERGE_RESOLUTION|>--- conflicted
+++ resolved
@@ -15,19 +15,6 @@
 from fairseq.tokenizer import tokenize_line
 from fairseq.models.bart import BARTModel
 
-from fairseq_ext import options    # this is key to recognizing the customized arguments
-from fairseq_ext.extract_bart.sentence_encoding import SentenceEncodingBART #new
-from fairseq_ext.extract_bart.binarize_encodings import get_scatter_indices #new
-from fairseq_ext.data.amr_action_pointer_dataset import collate
-# OR (same results) from fairseq_ext.data.amr_action_pointer_graphmp_dataset import collate
-from transition_amr_parser.amr_machine import AMRStateMachine
-#from transition_amr_parser.amr import InvalidAMRError, get_duplicate_edges
-<<<<<<< HEAD
-from transition_amr_parser.io import read_config_variables, read_tokenized_sentences
-=======
-from transition_amr_parser.io import read_config_variables, read_tokenized_sentences, read_amr
->>>>>>> 6c8d6d34
-from fairseq_ext.utils import post_process_action_pointer_prediction, post_process_action_pointer_prediction_bartsv, clean_pointer_arcs
 from fairseq_ext.utils_import import import_user_module
 
 def argument_parsing():
@@ -116,176 +103,6 @@
     exit(0)
 
 
-def load_models_and_task(args, use_cuda, task=None):
-    # if `task` is not provided, it will be from the saved model args
-    models, model_args, task = checkpoint_utils.load_model_ensemble_and_task(
-        args.path.split(':'),
-        arg_overrides=eval(args.model_overrides),
-        task=task,
-    )
-    # Optimize ensemble for generation
-    for model in models:
-        model.make_generation_fast_(
-            beamable_mm_beam_size=None if args.no_beamable_mm else args.beam,
-            need_attn=args.print_alignment,
-        )
-        if args.fp16:
-            print('using fp16 for models')
-            model.half()
-        if use_cuda:
-            print('using GPU for models')
-            model.cuda()
-        else:
-            print('using CPU for models')
-
-    # model = Model(models, task.target_dictionary)
-    return models, model_args, task
-
-
-def load_args_from_config(config_path):
-    """Load args from bash configuration scripts"""
-    # TODO there might be better ways; e.g. source the bash script in python and use $BERT_LAYERS directly
-    config_dict = {}
-    with open(config_path, 'r') as f:
-        for line in f:
-            if line.strip():
-                if not line.startswith('#') and '=' in line:
-                    kv = line.strip().split('#')[0].strip().split('=')
-                    assert len(kv) == 2
-                    config_dict[kv[0]] = kv[1].replace('"', '')    # remove the " in bach args
-    return config_dict
-
-
-def load_roberta(name=None, roberta_cache_path=None, roberta_use_gpu=False):
-    if not roberta_cache_path:
-        # Load the Roberta Model from torch hub
-        roberta = torch.hub.load('pytorch/fairseq', name)
-    else:
-        roberta = BARTModel.from_pretrained(
-            roberta_cache_path,
-            checkpoint_file='model.pt'
-        )
-    roberta.eval()
-    if roberta_use_gpu:
-        roberta.cuda()
-    return roberta
-
-
-class AMRParser:
-    def __init__(
-        self,
-        models,           # PyTorch model
-        task,             # fairseq task
-        src_dict,         # fairseq dict
-        tgt_dict,         # fairseq dict
-        machine_config,    # path to train.rules.json
-        use_cuda,         #
-        args,             # args for decoding
-        model_args,       # args read from the saved model checkpoint
-        to_amr=True,      # whether to output the final AMR graph
-        embeddings=None,  # PyTorch RoBERTa model (if dealing with token input)
-        inspector=None    # function to call after each step
-    ):
-
-        # member variables
-        self.models = models
-        self.task = task
-        self.use_cuda = use_cuda
-        self.src_dict = src_dict
-        self.tgt_dict = tgt_dict
-        self.embeddings = embeddings
-        self.inspector = inspector
-        self.machine_config = machine_config
-        print("self.machine_config: ", self.machine_config)
-        self.args = args
-        self.model_args = model_args
-        self.generator = self.task.build_generator(args, model_args)
-        self.to_amr = to_amr
-
-    @classmethod
-    def default_args(cls, checkpoint=None, fp16=False):
-        """Default args for generation"""
-        default_args = ['dummy_data_folder',
-                        '--emb-dir', 'dummy_emb_dir',
-                        '--user-dir', './fairseq_ext',
-                        '--task', 'amr_action_pointer_bart',    # this is dummy; will be updated by the model args
-                        '--modify-arcact-score', '1',
-                        '--beam', '1',
-                        '--batch-size', '128',
-                        '--remove-bpe',
-                        '--path', checkpoint or 'dummy_model_path',
-                        '--quiet',
-                        '--src-fix-emb-use', '0',
-                        '--results-path', 'dummy_results_path',
-                        '--machine-rules', 'None']     # not currently used
-        if fp16:
-            default_args.append('--fp16')
-        return default_args
-
-
-    @classmethod
-    def from_checkpoint(cls, checkpoint, dict_dir=None, roberta_cache_path=None,
-                        fp16=False,
-                        inspector=None):
-        '''
-        Initialize model from checkpoint
-        '''
-        # ===== load default args: some are dummy =====
-        parser = options.get_interactive_generation_parser()
-        default_args = cls.default_args(checkpoint, fp16=fp16)    # model path set here
-        args = options.parse_args_and_arch(parser, input_args=default_args)
-        import_user_module(args)
-        # when `input_args` is fed in, it overrides the command line input args
-        # only one required positional argument for the argparser: data
-        if args.max_tokens is None and args.max_sentences is None:
-            args.max_tokens = 12000
-
-        # debug
-        print(args)
-        # breakpoint()
-
-        # ===== load model (ensemble), further model args, and the fairseq task =====
-        if dict_dir is not None:
-            args.model_overrides = f'{{"data": "{dict_dir}"}}'
-            # otherwise, the default dict folder is read from the model args
-        use_cuda = torch.cuda.is_available() and not args.cpu
-        models, model_args, task = load_models_and_task(args, use_cuda, task=None)
-
-        # ===== load pretrained Roberta model for source embeddings =====
-        if model_args.pretrained_embed_dim == 768:
-            pretrained_embed = 'bart.base'
-        elif model_args.pretrained_embed_dim == 1024:
-            pretrained_embed = 'bart.large'
-        else:
-            raise ValueError
-
-        model_folder = os.path.dirname(checkpoint.split(':')[0])
-        config_data_path = None
-        for dfile in os.listdir(model_folder):
-            if dfile.startswith('config.sh'):
-                config_data_path = os.path.join(model_folder, dfile)
-                break
-        assert config_data_path is not None, \
-            'data configuration file not found'
-
-        config_data_dict = read_config_variables(config_data_path)
-        bert_layers = list(map(int, config_data_dict['BERT_LAYERS'].split()))
-
-        print("pretrained_embed: ", pretrained_embed)
-        embeddings = SentenceEncodingBART(
-            name=pretrained_embed,
-        )
-
-        print("Finished loading models")
-
-<<<<<<< HEAD
-        # ===== load other args =====
-        machine_config = os.path.join(config_data_dict['ORACLE_FOLDER'], 'machine_config.json')
-=======
-        # load other args
-        machine_config = os.path.join(model_folder, 'machine_config.json')
->>>>>>> 6c8d6d34
-        assert os.path.isfile(machine_config), f"Missing {machine_config}"
 
         return cls(models,task, task.src_dict, task.tgt_dict, machine_config,
                    use_cuda, args, model_args, to_amr=True,
@@ -332,13 +149,9 @@
         return bart_data
 
     def convert_sentences_to_data(self, sentences, batch_size,
-<<<<<<< HEAD
-                                  roberta_batch_size):
-=======
                                   roberta_batch_size, gold_amrs=None):
 
         assert gold_amrs is None or len(sentences) == len(gold_amrs)
->>>>>>> 6c8d6d34
 
         # extract RoBERTa features
         roberta_features = \
@@ -355,13 +168,9 @@
                 'source': ids,
                 'src_wordpieces': wordpieces_roberta,
                 'src_wp2w': word2piece_scattered_indices,
-<<<<<<< HEAD
-                'src_tokens': tokenize_line(sentence)  # original source tokens
-=======
                 # original source tokens
                 'src_tokens': tokenize_line(sentence),
                 'gold_amr': None if gold_amrs is None else gold_amrs[index]
->>>>>>> 6c8d6d34
             })
         return data
 
@@ -377,8 +186,6 @@
                 input_feeding=True,
                 collate_tgt_states=False
             )
-<<<<<<< HEAD
-=======
 
             # FIXME: This avoids adding collate code for each dataset but not
             # elegant
@@ -388,17 +195,12 @@
                     samples[id]['gold_amr'] for id in batch['id']
                 ]
 
->>>>>>> 6c8d6d34
             batches.append(batch)
         return batches
 
     def parse_batch(self, sample, to_amr=True):
         # parse a batch of data
         # following generate.py
-<<<<<<< HEAD
-        hypos = self.task.inference_step(self.generator, self.models, sample, self.args, prefix_tokens=None)
-        assert self.args.nbest == 1, 'Currently we only support outputing the top predictions'
-=======
 
         hypos = self.task.inference_step(self.generator, self.models, sample, self.args, prefix_tokens=None)
         assert self.args.nbest == 1, 'Currently we only support outputing the top predictions'
@@ -407,7 +209,6 @@
         if not all(s.tokens == h[0]['state_machine'].tokens for s, h in zip(sample['gold_amr'], hypos)):
             set_trace(context=30)
 
->>>>>>> 6c8d6d34
         predictions = []
         #print("sample: ", sample)
         for i, sample_id in enumerate(sample['id'].tolist()):
@@ -425,15 +226,6 @@
                     actions_nopos, actions_pos, actions, invalid_idx = clean_pointer_arcs(actions_nopos,
                                                                                           actions_pos,
                                                                                           actions)
-<<<<<<< HEAD
-
-                if to_amr:
-                    machine = AMRStateMachine.from_config(self.machine_config)
-                else:
-                    machine = None
-
-=======
->>>>>>> 6c8d6d34
                 predictions.append({
                     'actions_nopos': actions_nopos,
                     'actions_pos': actions_pos,
@@ -441,21 +233,13 @@
                     'reference': target_tokens,
                     'src_tokens': src_tokens,
                     'sample_id': sample_id,
-<<<<<<< HEAD
-                    'machine': machine
-=======
                     'machine': hypo['state_machine']
->>>>>>> 6c8d6d34
                 })
 
         return predictions
 
-<<<<<<< HEAD
-    def parse_sentences(self, batch, batch_size=128, roberta_batch_size=10):
-=======
     def parse_sentences(self, batch, batch_size=128, roberta_batch_size=10,
                         gold_amrs=None):
->>>>>>> 6c8d6d34
         """parse a list of sentences.
 
         Args:
@@ -475,17 +259,12 @@
             #    tokens.append("<ROOT>")
             sentences.append(" ".join(tokens))
 
-<<<<<<< HEAD
-        data = self.convert_sentences_to_data(sentences, batch_size,
-                                              roberta_batch_size)
-=======
         data = self.convert_sentences_to_data(
             sentences,
             batch_size,
             roberta_batch_size,
             gold_amrs=gold_amrs
         )
->>>>>>> 6c8d6d34
         data_iterator = self.get_iterator(data, batch_size)
 
         # Loop over batches of sentences
@@ -505,20 +284,6 @@
             if not self.to_amr:
                 continue
 
-<<<<<<< HEAD
-            for pred_dict in predictions:
-                sample_id = pred_dict['sample_id']
-                machine = pred_dict['machine']
-
-                machine.reset(pred_dict['src_tokens'])
-                if pred_dict['actions'][-1] != 'CLOSE':
-                    pred_dict['actions'].append('CLOSE');
-                for action in pred_dict['actions']:
-                    machine.update(action)
-                assert machine.is_closed
-
-                amr_annotations[sample_id] = machine.get_annotation()
-=======
             # FIXME: Entropic
             for index, pred_dict in enumerate(predictions):
                 sample_id = pred_dict['sample_id']
@@ -535,7 +300,6 @@
                 # assert machine.is_closed
                 # amr_annotations[sample_id] = machine.get_annotation()
                 amr_annotations[sample_id] = pred_dict['machine'].get_annotation()
->>>>>>> 6c8d6d34
 
         # return the AMRs in order
         results = []
@@ -577,15 +341,11 @@
 
     # load parser
     start = time.time()
-<<<<<<< HEAD
-    parser = AMRParser.from_checkpoint(args.in_checkpoint,roberta_cache_path=args.roberta_cache_path,inspector=inspector)
-=======
     parser = AMRParser.from_checkpoint(
         args.in_checkpoint,
         roberta_cache_path=args.roberta_cache_path,
         inspector=inspector
     )
->>>>>>> 6c8d6d34
     end = time.time()
     time_secs = timedelta(seconds=float(end-start))
     print(f'Total time taken to load parser: {time_secs}')
@@ -625,16 +385,10 @@
 
         # Parse sentences
         result = parser.parse_sentences(
-<<<<<<< HEAD
-            read_tokenized_sentences(args.in_tokenized_sentences),
-            batch_size=args.batch_size,
-            roberta_batch_size=args.roberta_batch_size
-=======
             tokenized_sentences,
             batch_size=args.batch_size,
             roberta_batch_size=args.roberta_batch_size,
             gold_amrs=gold_amrs
->>>>>>> 6c8d6d34
         )
 
         with open(args.out_amr, 'w') as fid:
