# AMR parsing given a sentence and a model
import time
import os
import signal
import argparse
from collections import Counter, defaultdict

import numpy as np
from tqdm import tqdm

from transition_amr_parser.state_machine import AMRStateMachine
from transition_amr_parser.io import (
    writer,
    read_sentences,
    read_rule_stats,
)


# is_url_regex = re.compile('http[s]?://(?:[a-zA-Z]|[0-9]|[$-_@.&+]|[!*\(\),]|(?:%[0-9a-fA-F][0-9a-fA-F]))+')


def argument_parser():

    parser = argparse.ArgumentParser(description='AMR parser')
    # Multiple input parameters
    parser.add_argument(
        "--in-sentences",
        help="file space with carriare return separated sentences",
        type=str
    )
    parser.add_argument(
        "--in-actions",
        help="file space with carriage return separated sentences",
        type=str
    )
    parser.add_argument(
        "--out-amr",
        help="parsing model",
        type=str
    )
    parser.add_argument(
        "--in-model",
        help="parsing model",
        type=str
    )
    # state machine rules
    parser.add_argument(
        "--action-rules-from-stats",
        help="Use oracle statistics to restrict possible actions",
        type=str
    )
    # Visualization arguments
    parser.add_argument(
        "--verbose",
        help="verbose mode",
        action='store_true',
        default=False
    )
    parser.add_argument(
        "--step-by-step",
        help="pause after each action",
        action='store_true',
        default=False
    )
    parser.add_argument(
        "--pause-time",
        help="time waited after each step, default is manual",
        type=int
    )
    parser.add_argument(
        "--clear-print",
        help="clear command line before each print",
        action='store_true',
        default=False
    )
    parser.add_argument(
        "--offset",
        help="start at given sentence number (starts at zero)",
        type=int
    )
    parser.add_argument(
        "--random-up-to",
        help="sample randomly from a max number",
        type=int
    )

    args = parser.parse_args()

    # Argument pre-processing
    if args.random_up_to:
        args.offset = np.random.randint(args.random_up_to)

    # force verbose
    if not args.verbose:
        args.verbose = bool(args.step_by_step)

    # Sanity checks
    assert args.in_sentences or args.in_sentence_list
    assert args.in_actions or args.in_model
    # Not done yet
    if args.in_model:
        raise NotImplementedError()

    return args


def reduce_counter(counts, reducer):
    """
    Returns a new counter from an existing one where keys have been mapped
    to in  many-to-one fashion and counts added
    """
    new_counts = Counter()
    for key, count in counts.items():
        new_key = reducer(key)
        new_counts[new_key] += count
    return new_counts


class AMRParser():

    def __init__(self, model_path=None, verbose=False, logger=None):

        # TODO: Real parsing model
        raise NotImplementedError()

        self.rule_stats = read_rule_stats(f'{model_path}/train.rules.json')
        self.model = None
        self.logger = logger
        self.sent_idx = 0

    def parse_sentence(self, sentence_str):

        # TODO: Tokenizer
        tokens = sentence_str.split()

        # Initialize state machine
        state_machine = AMRStateMachine(tokens)

        # execute parsing model
        while not state_machine.is_closed:

            # TODO: get action from model
            raw_action = None

            # Inform user
            self.logger.pretty_print(self.sent_idx, state_machine)

            # Update state machine
            state_machine.applyAction(raw_action)

        self.sent_idx += 1

        return state_machine.amr


class FakeAMRParser():
    """
    Fake parser that uses precomputed sequences of sentences and corresponding
    actions
    """

    def __init__(self, from_sent_act_pairs=None, logger=None,
                 actions_by_stack_rules=None):

        # Dummy mode: simulate parser from pre-computed pairs of sentences
        # and actions
        self.actions_by_sentence = {
            sent: actions for sent, actions in from_sent_act_pairs
        }
        self.logger = logger
        self.sent_idx = 0
        self.actions_by_stack_rules = actions_by_stack_rules

        self.pred_counts = Counter()

    def parse_sentence(self, sentence_str):

        # simulated actions given by a parsing model
        assert sentence_str in self.actions_by_sentence, \
            "Fake parser has no actions for sentence: %s" % sentence_str
        actions = self.actions_by_sentence[sentence_str].split()

        # Fake tokenization
        tokens = sentence_str.split()

        # Initialize state machine
        state_machine = AMRStateMachine(tokens)

        # execute parsing model
        while not state_machine.is_closed:

            # get action from model
            raw_action = actions[state_machine.time_step]

            # constrain action space if solicited
            if raw_action.startswith('PRED') and self.actions_by_stack_rules:
                node = raw_action[5:-1]
                token, _ = state_machine.get_top_of_stack()
                if token not in self.actions_by_stack_rules:
                    raw_action = 'PRED({token})'
                    self.pred_counts.update(['token OOV'])
                elif node not in self.actions_by_stack_rules[token].keys():    
                    new_node = self.actions_by_stack_rules[token].most_common(1)[0][0]
                    raw_action = 'PRED({new_node})'
                    self.pred_counts.update(['alignment OOV'])
                else:
                    self.pred_counts.update(['matches'])

            # Print state (pause if solicited)
            self.logger.update(self.sent_idx)

            # Update state machine
            state_machine.applyAction(raw_action)

        # count one sentence more
        self.sent_idx += 1

        return state_machine.amr


class Logger():

    def __init__(self, step_by_step=None, clear_print=None, pause_time=None,
                 verbose=False):

        self.step_by_step = step_by_step
        self.clear_print = clear_print
        self.pause_time = pause_time
        self.verbose = verbose or self.step_by_step

        if step_by_step:

            # Set traps for system signals to die graceful when Ctrl-C used

            def ordered_exit(signum, frame):
                """Mesage user when killing by signal"""
                print("\nStopped by user\n")
                exit(0)

            signal.signal(signal.SIGINT, ordered_exit)
            signal.signal(signal.SIGTERM, ordered_exit)

    def update(self, sent_idx):

        if self.verbose:
            if self.clear_print:
                # clean screen each time
                os.system('clear')
            print(f'sentence {sent_idx}\n')
            print(state_machine)
            # step by step mode
            if self.step_by_step:
                if self.pause_time:
                    time.sleep(self.pause_time)
                else:
                    input('Press any key to continue')


class AMRParser():

    def __init__(self, model_path=None, verbose=False, logger=None):

<<<<<<< HEAD
    # Get data
    sentences = read_sentences(args.in_sentences)

    # Initialize logger/printer
    logger = Logger(
        step_by_step=args.step_by_step,
        clear_print=args.clear_print,
        pause_time=args.pause_time,
        verbose=args.verbose
    )

    # generate rules to restrict action space by stack content
    if args.action_rules_from_stats:
        rule_stats = read_rule_stats(args.action_rules_from_stats)
        actions_by_stack_rules = defaultdict(lambda: Counter())
        for item_str, count in rule_stats['tos_action_counts'].items():
            items = item_str.split('\t')
            if items[1] == 'PRED':
                actions_by_stack_rules[items[0]].update([items[2]])
    else:    
        actions_by_stack_rules = None

    # Load real or dummy Parsing model
    if args.in_actions:

        # Fake parser built from actions
        actions = read_sentences(args.in_actions)
        assert len(sentences) == len(actions)
        parsing_model = FakeAMRParser(
            from_sent_act_pairs=zip(sentences, actions),
            logger=logger,
            actions_by_stack_rules=actions_by_stack_rules
        )

    else:
        # TODO: Real parsing model
        raise NotImplementedError()
        parsing_model = AMRParser(logger=logger)

    # Get output AMR writer
    if args.out_amr:
        amr_write = writer(args.out_amr)

    # Loop over sentences
    for sent_idx, sentence in tqdm(enumerate(sentences)):
=======
        # TODO: Real parsing model
        raise NotImplementedError()

        self.rule_stats = read_rule_stats(f'{model_path}/train.rules.json')
        self.model = None
        self.logger = logger
        self.sent_idx = 0

    def parse_sentence(self, sentence_str):

        # TODO: Tokenizer
        tokens = sentence_str.split()

        # Initialize state machine
        state_machine = AMRStateMachine(tokens, rule_stats=self.rule_stats)
>>>>>>> 8ab8dfc8

        # execute parsing model
        while not state_machine.is_closed:

            # TODO: get action from model
            raw_action = None

            # Inform user
            self.logger.pretty_print(self.sent_idx, state_machine)

            # Update state machine
            state_machine.applyAction(raw_action)

        self.sent_idx += 1

        return state_machine.amr


class FakeAMRParser():
    """
    Fake parser that uses precomputed sequences of sentences and corresponding
    actions
    """

    def __init__(self, model_path=None, from_sent_act_pairs=None, logger=None):

        # Dummy mode: simulate parser from pre-computed pairs of sentences
        # and actions
        self.actions_by_sentence = {
            sent: actions for sent, actions in from_sent_act_pairs
        }
        if model_path:
            self.rule_stats = read_rule_stats(model_path)
        else:
            self.rule_stats = None
        self.logger = logger
        self.sent_idx = 0

    def parse_sentence(self, sentence_str):

        # simulated actions given by a parsing model
        assert sentence_str in self.actions_by_sentence, \
            "Fake parser has no actions for sentence: %s" % sentence_str
        actions = self.actions_by_sentence[sentence_str].split()

        # Fake tokenization
        tokens = sentence_str.split()

<<<<<<< HEAD
        # parse
        amr = parsing_model.parse_sentence(sentence)

        # store output AMR
        if args.out_amr:
            amr_write(amr.toJAMRString())

    print(parsing_model.pred_counts)

=======
        # Initialize state machine
        state_machine = AMRStateMachine(tokens, rule_stats=self.rule_stats)

        # execute parsing model
        while not state_machine.is_closed:

            # get action from model
            raw_action = actions[state_machine.time_step]

            # Print state (pause if solicited)
            self.logger.update(self.sent_idx, raw_action, state_machine)

            # Update state machine
            state_machine.applyAction(raw_action)

        # count one sentence more
        self.sent_idx += 1

        return state_machine.amr


class Logger():

    def __init__(self, step_by_step=None, clear_print=None, pause_time=None,
                 verbose=False):

        self.step_by_step = step_by_step
        self.clear_print = clear_print
        self.pause_time = pause_time
        self.verbose = verbose or self.step_by_step
        self.statistics = Statistics()

        if step_by_step:

            # Set traps for system signals to die graceful when Ctrl-C used

            def ordered_exit(signum, frame):
                """Mesage user when killing by signal"""
                print("\nStopped by user\n")
                exit(0)

            signal.signal(signal.SIGINT, ordered_exit)
            signal.signal(signal.SIGTERM, ordered_exit)

    def update(self, sent_idx, action, state_machine):

        # Collect statistics
        self.statistics.update(action, state_machine)

        if self.verbose:
            if self.clear_print:
                # clean screen each time
                os.system('clear')
            print(f'sentence {sent_idx}\n')
            print(state_machine)
            # step by step mode
            if self.step_by_step:
                if self.pause_time:
                    time.sleep(self.pause_time)
                else:
                    input('Press any key to continue')


def main():

    # Argument handling
    args = argument_parser()

    # Get data
    sentences = read_sentences(args.in_sentences)

    # Initialize logger/printer
    logger = Logger(
        step_by_step=args.step_by_step,
        clear_print=args.clear_print,
        pause_time=args.pause_time,
        verbose=args.verbose
    )

    # Load real or dummy Parsing model
    if args.in_actions:

        # Fake parser built from actions
        actions = read_sentences(args.in_actions)
        assert len(sentences) == len(actions)
        parsing_model = FakeAMRParser(
            model_path=args.in_rule_stats,
            from_sent_act_pairs=zip(sentences, actions),
            logger=logger
        )
    else:
        # TODO: Real parsing model
        raise NotImplementedError()
        parsing_model = AMRParser(model_path=None, logger=logger)

    # Get output AMR writer
    if args.out_amr:
        amr_write = writer(args.out_amr)

    # Loop over sentences
    for sent_idx, sentence in tqdm(enumerate(sentences)):

        # fast-forward until desired sentence number
        if args.offset and sent_idx < args.offset:
            continue

        # parse
        amr = parsing_model.parse_sentence(sentence)

        # store output AMR
        if args.out_amr:
            amr_write(amr.toJAMRString())

>>>>>>> 8ab8dfc8
    # close output AMR writer
    if args.out_amr:
        amr_write()<|MERGE_RESOLUTION|>--- conflicted
+++ resolved
@@ -260,53 +260,6 @@
 
     def __init__(self, model_path=None, verbose=False, logger=None):
 
-<<<<<<< HEAD
-    # Get data
-    sentences = read_sentences(args.in_sentences)
-
-    # Initialize logger/printer
-    logger = Logger(
-        step_by_step=args.step_by_step,
-        clear_print=args.clear_print,
-        pause_time=args.pause_time,
-        verbose=args.verbose
-    )
-
-    # generate rules to restrict action space by stack content
-    if args.action_rules_from_stats:
-        rule_stats = read_rule_stats(args.action_rules_from_stats)
-        actions_by_stack_rules = defaultdict(lambda: Counter())
-        for item_str, count in rule_stats['tos_action_counts'].items():
-            items = item_str.split('\t')
-            if items[1] == 'PRED':
-                actions_by_stack_rules[items[0]].update([items[2]])
-    else:    
-        actions_by_stack_rules = None
-
-    # Load real or dummy Parsing model
-    if args.in_actions:
-
-        # Fake parser built from actions
-        actions = read_sentences(args.in_actions)
-        assert len(sentences) == len(actions)
-        parsing_model = FakeAMRParser(
-            from_sent_act_pairs=zip(sentences, actions),
-            logger=logger,
-            actions_by_stack_rules=actions_by_stack_rules
-        )
-
-    else:
-        # TODO: Real parsing model
-        raise NotImplementedError()
-        parsing_model = AMRParser(logger=logger)
-
-    # Get output AMR writer
-    if args.out_amr:
-        amr_write = writer(args.out_amr)
-
-    # Loop over sentences
-    for sent_idx, sentence in tqdm(enumerate(sentences)):
-=======
         # TODO: Real parsing model
         raise NotImplementedError()
 
@@ -322,7 +275,6 @@
 
         # Initialize state machine
         state_machine = AMRStateMachine(tokens, rule_stats=self.rule_stats)
->>>>>>> 8ab8dfc8
 
         # execute parsing model
         while not state_machine.is_closed:
@@ -371,17 +323,6 @@
         # Fake tokenization
         tokens = sentence_str.split()
 
-<<<<<<< HEAD
-        # parse
-        amr = parsing_model.parse_sentence(sentence)
-
-        # store output AMR
-        if args.out_amr:
-            amr_write(amr.toJAMRString())
-
-    print(parsing_model.pred_counts)
-
-=======
         # Initialize state machine
         state_machine = AMRStateMachine(tokens, rule_stats=self.rule_stats)
 
@@ -495,7 +436,6 @@
         if args.out_amr:
             amr_write(amr.toJAMRString())
 
->>>>>>> 8ab8dfc8
     # close output AMR writer
     if args.out_amr:
         amr_write()