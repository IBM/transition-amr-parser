--- conflicted
+++ resolved
@@ -867,15 +867,14 @@
                 tokenized_sentences = read_tokenized_sentences(
                     args.in_tokenized_sentences
                 )
-<<<<<<< HEAD
+
         if args.in_actions:
             with open(args.in_actions) as fact:
-                force_actions = [eval(line.strip())+[[]] for line in fact]
+                force_actions = [eval(line.strip()) + [[]] for line in fact]
         else:
             force_actions = None
             
-=======
-
+        # sampling needs copy of sentences
         num_sentences = len(tokenized_sentences)
         if args.num_samples is not None:
             tokenized_sentences = [
@@ -883,8 +882,13 @@
                 for tsent in tokenized_sentences
                 for _ in range(args.num_samples)
             ]
-
->>>>>>> 8fad2355
+            if args.in_actions:
+                force_actions = [
+                    a 
+                    for a in force_actions
+                    for _ in range(args.num_samples)
+                ]
+
         # Parse sentences
         num_sent = len(tokenized_sentences)
         print(f'Parsing {num_sent} sentences')
