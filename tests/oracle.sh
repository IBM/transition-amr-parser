set -o nounset
set -o pipefail 
set -o errexit 

[ ! -d scripts/ ] && echo "Call as scripts/$(basename $0)" && exit 1
. scripts/local_variables.sh

# TRAIN
oracle_folder=data/austin0_copy_literal/
[ ! -d ${oracle_folder}/ ] && mkdir ${oracle_folder}/

# create oracle data
amr-oracle \
    --in-amr $train_file \
    --out-sentences ${oracle_folder}/train.tokens \
    --out-actions ${oracle_folder}/train.actions \
    --no-whitespace-in-actions \
<<<<<<< HEAD
    # --out-amr ${oracle_folder}/train.oracle.amr \
=======
    --out-rule-stats ${oracle_folder}/train.rules.json \
    #--out-amr ${oracle_folder}/train.oracle.amr \
>>>>>>> ebe1b37e

# parse a sentence step by step
amr-parse \
    --in-sentences ${oracle_folder}/train.tokens \
    --in-actions ${oracle_folder}/train.actions \
    --out-amr ${oracle_folder}/train.amr \

# evaluate oracle performance
# wrt train.oracle.amr F-score: 0.9379
# wrt train.amr F-score: 0.9371
test_result="$(python smatch/smatch.py --significant 4 -f $train_file ${oracle_folder}/train.amr -r 10)"
if [ "$test_result" != "F-score: 0.9371" ];then
    echo $test_result
    echo "Oracle train test failed! train F-score not 0.9371"
    exit 1
<<<<<<< HEAD
else:    
    echo "Train oracle test passed"
=======
else
    echo "Oracle train test passed!"
>>>>>>> ebe1b37e
fi

# DEV

# create oracle data
echo "Generating Oracle"
amr-oracle \
    --in-amr $dev_file \
    --out-sentences ${oracle_folder}/dev.tokens \
    --out-actions ${oracle_folder}/dev.actions \
<<<<<<< HEAD
    --no-whitespace-in-actions 
    # --out-amr ${oracle_folder}/dev.oracle.amr \
=======
    --no-whitespace-in-actions \
    #--out-amr ${oracle_folder}/dev.oracle.amr \
>>>>>>> ebe1b37e

# parse a sentence step by step to explore
amr-parse \
    --in-sentences ${oracle_folder}/dev.tokens \
    --in-actions ${oracle_folder}/dev.actions \
    --out-amr ${oracle_folder}/dev.amr \

# evaluate oracle performance
echo "Evaluating Oracle"
test_result="$(python smatch/smatch.py --significant 3 -f $dev_file ${oracle_folder}/dev.amr -r 10)"
if [ "$test_result" != "F-score: 0.938" ];then
    echo $test_result
    echo "Oracle dev test failed! train F-score not 0.938"
    exit 1
else
    echo "Oracle dev test passed!"
fi

# parse a sentence step by step to explore
amr-parse \
    --in-sentences ${oracle_folder}/dev.tokens \
    --in-actions ${oracle_folder}/dev.actions \
    --out-amr ${oracle_folder}/dev.amr \
    --action-rules-from-stats ${oracle_folder}/train.rules.json \

# evaluate oracle performance
echo "Evaluating Oracle"
test_result="$(python smatch/smatch.py --significant 3 -f $dev_file ${oracle_folder}/dev.amr -r 10)"
if [ "$test_result" != "F-score: 0.915" ];then
    echo $test_result
    echo "Oracle dev test failed! train F-score not 0.915"
    exit 1
<<<<<<< HEAD
else:    
    echo "Oracle test passed"
fi

# parse a sentence step by step to explore
amr-parse \
    --in-sentences ${oracle_folder}/dev.tokens \
    --in-actions ${oracle_folder}/dev.actions \
    --out-amr ${oracle_folder}/dev.amr \
    --action-rules-from-stats ${oracle_folder}/train.rules.json \

# evaluate oracle performance
echo "Evaluating Oracle"
# wrt dev.oracle.amr F-score: 0.9381
# wrt dev.amr F-score: 0.9379
test_result="$(python smatch/smatch.py --significant 4 -f $dev_file ${oracle_folder}/dev.amr -r 10)"
if [ "$test_result" != "F-score 0.9145" ];then
    echo $test_result
    echo "Oracle test with action rules failed! train F-score not 0.9145"
    exit 1
else:    
    echo "Oracle test with action rules passed"
=======
else
    echo "Oracle dev test passed!"
>>>>>>> ebe1b37e
fi<|MERGE_RESOLUTION|>--- conflicted
+++ resolved
@@ -15,12 +15,8 @@
     --out-sentences ${oracle_folder}/train.tokens \
     --out-actions ${oracle_folder}/train.actions \
     --no-whitespace-in-actions \
-<<<<<<< HEAD
-    # --out-amr ${oracle_folder}/train.oracle.amr \
-=======
     --out-rule-stats ${oracle_folder}/train.rules.json \
     #--out-amr ${oracle_folder}/train.oracle.amr \
->>>>>>> ebe1b37e
 
 # parse a sentence step by step
 amr-parse \
@@ -36,13 +32,8 @@
     echo $test_result
     echo "Oracle train test failed! train F-score not 0.9371"
     exit 1
-<<<<<<< HEAD
-else:    
-    echo "Train oracle test passed"
-=======
 else
     echo "Oracle train test passed!"
->>>>>>> ebe1b37e
 fi
 
 # DEV
@@ -53,13 +44,8 @@
     --in-amr $dev_file \
     --out-sentences ${oracle_folder}/dev.tokens \
     --out-actions ${oracle_folder}/dev.actions \
-<<<<<<< HEAD
-    --no-whitespace-in-actions 
-    # --out-amr ${oracle_folder}/dev.oracle.amr \
-=======
     --no-whitespace-in-actions \
     #--out-amr ${oracle_folder}/dev.oracle.amr \
->>>>>>> ebe1b37e
 
 # parse a sentence step by step to explore
 amr-parse \
@@ -92,31 +78,6 @@
     echo $test_result
     echo "Oracle dev test failed! train F-score not 0.915"
     exit 1
-<<<<<<< HEAD
-else:    
-    echo "Oracle test passed"
-fi
-
-# parse a sentence step by step to explore
-amr-parse \
-    --in-sentences ${oracle_folder}/dev.tokens \
-    --in-actions ${oracle_folder}/dev.actions \
-    --out-amr ${oracle_folder}/dev.amr \
-    --action-rules-from-stats ${oracle_folder}/train.rules.json \
-
-# evaluate oracle performance
-echo "Evaluating Oracle"
-# wrt dev.oracle.amr F-score: 0.9381
-# wrt dev.amr F-score: 0.9379
-test_result="$(python smatch/smatch.py --significant 4 -f $dev_file ${oracle_folder}/dev.amr -r 10)"
-if [ "$test_result" != "F-score 0.9145" ];then
-    echo $test_result
-    echo "Oracle test with action rules failed! train F-score not 0.9145"
-    exit 1
-else:    
-    echo "Oracle test with action rules passed"
-=======
 else
     echo "Oracle dev test passed!"
->>>>>>> ebe1b37e
 fi