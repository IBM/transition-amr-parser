--- conflicted
+++ resolved
@@ -29,28 +29,6 @@
     echo -e "\nNeeds $AMR_TRAIN_FILE_WIKI or $ALIGNED_FOLDER/train.txt\n" 
     exit 1
 fi
-<<<<<<< HEAD
-# linking cache not empty but folder does not exist
-if [ "$LINKER_CACHE_PATH" != "" ] && [ ! -d "$LINKER_CACHE_PATH" ];then
-    echo -e "\nNeeds linking cache $LINKER_CACHE_PATH\n"
-=======
-# Aligned data not provided, but alignment tools not installed
-if [ ! -f "${ALIGNED_FOLDER}train.txt" ] && [ ! -f "preprocess/kevin/run.sh" ];then
-    echo -e "\nNeeds ${ALIGNED_FOLDER}train.txt or installing aligner\n"
-    exit 1
-fi    
-# linking cache not empty but folder does not exist
-if [ "$LINKER_CACHE_PATH" != "" ] && [ ! -d "$LINKER_CACHE_PATH" ];then
-    echo -e "\nNeeds linking cache $LINKER_CACHE_PATH\n"
-    exit 1
-fi    
-
-# Aligned data not provided, but alignment tools not installed
-if [ ! -f "${ALIGNED_FOLDER}train.txt" ] && [ ! -f "preprocess/kevin/run.sh" ];then
-    echo -e "\nNeeds ${ALIGNED_FOLDER}train.txt or installing aligner\n"
->>>>>>> 6c8d6d34
-    exit 1
-fi    
 
 # This will store the final model
 mkdir -p ${MODEL_FOLDER}-seed${seed}
